/*
 * Copyright 2020 OmniSci, Inc.
 *
 * Licensed under the Apache License, Version 2.0 (the "License");
 * you may not use this file except in compliance with the License.
 * You may obtain a copy of the License at
 *
 *     http://www.apache.org/licenses/LICENSE-2.0
 *
 * Unless required by applicable law or agreed to in writing, software
 * distributed under the License is distributed on an "AS IS" BASIS,
 * WITHOUT WARRANTIES OR CONDITIONS OF ANY KIND, either express or implied.
 * See the License for the specific language governing permissions and
 * limitations under the License.
 */

#include "Execute.h"

#include "AggregateUtils.h"
#include "BaselineJoinHashTable.h"
#include "CodeGenerator.h"
#include "ColumnFetcher.h"
#include "Descriptors/QueryCompilationDescriptor.h"
#include "Descriptors/QueryFragmentDescriptor.h"
#include "DynamicWatchdog.h"
#include "EquiJoinCondition.h"
#include "ErrorHandling.h"
#include "ExpressionRewrite.h"
#include "ExternalCacheInvalidators.h"
#include "GpuMemUtils.h"
#include "InPlaceSort.h"
#include "JsonAccessors.h"
#include "OutputBufferInitialization.h"
#include "OverlapsJoinHashTable.h"
#include "QueryEngine/QueryDispatchQueue.h"
#include "QueryRewrite.h"
#include "QueryTemplateGenerator.h"
#include "ResultSetReductionJIT.h"
#include "RuntimeFunctions.h"
#include "SpeculativeTopN.h"

#include "TableFunctions/TableFunctionCompilationContext.h"
#include "TableFunctions/TableFunctionExecutionContext.h"

#include "CudaMgr/CudaMgr.h"
#include "DataMgr/BufferMgr/BufferMgr.h"
#include "Parser/ParserNode.h"
#include "Shared/SystemParameters.h"
#include "Shared/TypedDataAccessors.h"
#include "Shared/checked_alloc.h"
#include "Shared/measure.h"
#include "Shared/misc.h"
#include "Shared/scope.h"
#include "Shared/shard_key.h"
#include "Shared/sql_type_to_string.h"
#include "Shared/threadpool.h"

#include "AggregatedColRange.h"
#include "StringDictionaryGenerations.h"

#include <llvm/Transforms/Utils/BasicBlockUtils.h>
#include <boost/filesystem/operations.hpp>
#include <boost/filesystem/path.hpp>

#ifdef HAVE_CUDA
#include <cuda.h>
#endif  // HAVE_CUDA
#include <future>
#include <memory>
#include <numeric>
#include <set>
#include <thread>

bool g_enable_watchdog{false};
bool g_enable_dynamic_watchdog{false};
bool g_use_tbb_pool{false};
unsigned g_dynamic_watchdog_time_limit{10000};
bool g_allow_cpu_retry{true};
bool g_null_div_by_zero{false};
unsigned g_trivial_loop_join_threshold{1000};
bool g_from_table_reordering{true};
bool g_inner_join_fragment_skipping{true};
extern bool g_enable_smem_group_by;
extern std::unique_ptr<llvm::Module> udf_gpu_module;
extern std::unique_ptr<llvm::Module> udf_cpu_module;
bool g_enable_filter_push_down{false};
float g_filter_push_down_low_frac{-1.0f};
float g_filter_push_down_high_frac{-1.0f};
size_t g_filter_push_down_passing_row_ubound{0};
bool g_enable_columnar_output{false};
bool g_enable_overlaps_hashjoin{false};
bool g_enable_hashjoin_many_to_many{false};
bool g_cache_string_hash{false};
size_t g_overlaps_max_table_size_bytes{1024 * 1024 * 1024};
bool g_strip_join_covered_quals{false};
size_t g_constrained_by_in_threshold{10};
size_t g_big_group_threshold{20000};
bool g_enable_window_functions{true};
bool g_enable_table_functions{false};
size_t g_max_memory_allocation_size{2000000000};  // set to max slab size
size_t g_min_memory_allocation_size{
    256};  // minimum memory allocation required for projection query output buffer
           // without pre-flight count
bool g_enable_bump_allocator{false};
double g_bump_allocator_step_reduction{0.75};
bool g_enable_direct_columnarization{true};
extern bool g_enable_experimental_string_functions;
bool g_enable_runtime_query_interrupt{false};
unsigned g_runtime_query_interrupt_frequency{1000};
size_t g_gpu_smem_threshold{
    4096};  // GPU shared memory threshold (in bytes), if larger
            // buffer sizes are required we do not use GPU shared
            // memory optimizations Setting this to 0 means unlimited
            // (subject to other dynamically calculated caps)
bool g_enable_smem_grouped_non_count_agg{
    true};  // enable use of shared memory when performing group-by with select non-count
            // aggregates
bool g_enable_smem_non_grouped_agg{
    true};  // enable optimizations for using GPU shared memory in implementation of
            // non-grouped aggregates
bool g_is_test_env{false};  // operating under a unit test environment. Currently only
                            // limits the allocation for the output buffer arena

int const Executor::max_gpu_count;

const int32_t Executor::ERR_SINGLE_VALUE_FOUND_MULTIPLE_VALUES;

Executor::Executor(const ExecutorId executor_id,
                   const size_t block_size_x,
                   const size_t grid_size_x,
                   const std::string& debug_dir,
                   const std::string& debug_file)
    : cgen_state_(new CgenState({}, false))
    , gpu_active_modules_device_mask_(0x0)
    , interrupted_(false)
    , cpu_code_cache_(code_cache_size)
    , gpu_code_cache_(code_cache_size)
    , block_size_x_(block_size_x)
    , grid_size_x_(grid_size_x)
    , debug_dir_(debug_dir)
    , debug_file_(debug_file)
    , executor_id_(executor_id)
    , catalog_(nullptr)
    , temporary_tables_(nullptr)
    , input_table_info_cache_(this) {}

std::shared_ptr<Executor> Executor::getExecutor(
    const ExecutorId executor_id,
    const std::string& debug_dir,
    const std::string& debug_file,
    const SystemParameters system_parameters) {
  INJECT_TIMER(getExecutor);

  mapd_unique_lock<mapd_shared_mutex> write_lock(executors_cache_mutex_);
  auto it = executors_.find(executor_id);
  if (it != executors_.end()) {
    return it->second;
  }
  auto executor = std::make_shared<Executor>(executor_id,
                                             system_parameters.cuda_block_size,
                                             system_parameters.cuda_grid_size,
                                             debug_dir,
                                             debug_file);
  CHECK(executors_.insert(std::make_pair(executor_id, executor)).second);
  return executor;
}

void Executor::clearMemory(const Data_Namespace::MemoryLevel memory_level) {
  switch (memory_level) {
    case Data_Namespace::MemoryLevel::CPU_LEVEL:
    case Data_Namespace::MemoryLevel::GPU_LEVEL: {
      mapd_unique_lock<mapd_shared_mutex> flush_lock(
          execute_mutex_);  // Don't flush memory while queries are running

      Catalog_Namespace::SysCatalog::instance().getDataMgr().clearMemory(memory_level);
      if (memory_level == Data_Namespace::MemoryLevel::CPU_LEVEL) {
        // The hash table cache uses CPU memory not managed by the buffer manager. In the
        // future, we should manage these allocations with the buffer manager directly.
        // For now, assume the user wants to purge the hash table cache when they clear
        // CPU memory (currently used in ExecuteTest to lower memory pressure)
        JoinHashTableCacheInvalidator::invalidateCaches();
      }
      break;
    }
    default: {
      throw std::runtime_error(
          "Clearing memory levels other than the CPU level or GPU level is not "
          "supported.");
    }
  }
}

size_t Executor::getArenaBlockSize() {
  return g_is_test_env ? 100000000 : (1UL << 32) + kArenaBlockOverhead;
}

StringDictionaryProxy* Executor::getStringDictionaryProxy(
    const int dict_id_in,
    std::shared_ptr<RowSetMemoryOwner> row_set_mem_owner,
    const bool with_generation) const {
  const int dict_id{dict_id_in < 0 ? REGULAR_DICT(dict_id_in) : dict_id_in};
  CHECK(catalog_);
  const auto dd = catalog_->getMetadataForDict(dict_id);
  std::lock_guard<std::mutex> lock(str_dict_mutex_);
  if (dd) {
    CHECK(dd->stringDict);
    CHECK_LE(dd->dictNBits, 32);
    CHECK(row_set_mem_owner);
    const auto generation = with_generation
                                ? string_dictionary_generations_.getGeneration(dict_id)
                                : ssize_t(-1);
    return row_set_mem_owner->addStringDict(dd->stringDict, dict_id, generation);
  }
  CHECK_EQ(0, dict_id);
  if (!lit_str_dict_proxy_) {
    std::shared_ptr<StringDictionary> tsd =
        std::make_shared<StringDictionary>("", false, true, g_cache_string_hash);
    lit_str_dict_proxy_.reset(new StringDictionaryProxy(tsd, 0));
  }
  return lit_str_dict_proxy_.get();
}

bool Executor::isCPUOnly() const {
  CHECK(catalog_);
  return !catalog_->getDataMgr().getCudaMgr();
}

const ColumnDescriptor* Executor::getColumnDescriptor(
    const Analyzer::ColumnVar* col_var) const {
  return get_column_descriptor_maybe(
      col_var->get_column_id(), col_var->get_table_id(), *catalog_);
}

const ColumnDescriptor* Executor::getPhysicalColumnDescriptor(
    const Analyzer::ColumnVar* col_var,
    int n) const {
  const auto cd = getColumnDescriptor(col_var);
  if (!cd || n > cd->columnType.get_physical_cols()) {
    return nullptr;
  }
  return get_column_descriptor_maybe(
      col_var->get_column_id() + n, col_var->get_table_id(), *catalog_);
}

const Catalog_Namespace::Catalog* Executor::getCatalog() const {
  return catalog_;
}

void Executor::setCatalog(const Catalog_Namespace::Catalog* catalog) {
  catalog_ = catalog;
}

const std::shared_ptr<RowSetMemoryOwner> Executor::getRowSetMemoryOwner() const {
  return row_set_mem_owner_;
}

TemporaryTables* Executor::getTemporaryTables() const {
  return temporary_tables_;
}

Fragmenter_Namespace::TableInfo Executor::getTableInfo(const int table_id) const {
  return input_table_info_cache_.getTableInfo(table_id);
}

const TableGeneration& Executor::getTableGeneration(const int table_id) const {
  return table_generations_.getGeneration(table_id);
}

ExpressionRange Executor::getColRange(const PhysicalInput& phys_input) const {
  return agg_col_range_cache_.getColRange(phys_input);
}

size_t Executor::getNumBytesForFetchedRow(const std::set<int>& table_ids_to_fetch) const {
  size_t num_bytes = 0;
  if (!plan_state_) {
    return 0;
  }
  for (const auto& fetched_col_pair : plan_state_->columns_to_fetch_) {
    if (table_ids_to_fetch.count(fetched_col_pair.first) == 0) {
      continue;
    }

    if (fetched_col_pair.first < 0) {
      num_bytes += 8;
    } else {
      const auto cd =
          catalog_->getMetadataForColumn(fetched_col_pair.first, fetched_col_pair.second);
      const auto& ti = cd->columnType;
      const auto sz = ti.get_type() == kTEXT && ti.get_compression() == kENCODING_DICT
                          ? 4
                          : ti.get_size();
      if (sz < 0) {
        // for varlen types, only account for the pointer/size for each row, for now
        num_bytes += 16;
      } else {
        num_bytes += sz;
      }
    }
  }
  return num_bytes;
}

std::vector<ColumnLazyFetchInfo> Executor::getColLazyFetchInfo(
    const std::vector<Analyzer::Expr*>& target_exprs) const {
  CHECK(plan_state_);
  CHECK(catalog_);
  std::vector<ColumnLazyFetchInfo> col_lazy_fetch_info;
  for (const auto target_expr : target_exprs) {
    if (!plan_state_->isLazyFetchColumn(target_expr)) {
      col_lazy_fetch_info.emplace_back(
          ColumnLazyFetchInfo{false, -1, SQLTypeInfo(kNULLT, false)});
    } else {
      const auto col_var = dynamic_cast<const Analyzer::ColumnVar*>(target_expr);
      CHECK(col_var);
      auto col_id = col_var->get_column_id();
      auto rte_idx = (col_var->get_rte_idx() == -1) ? 0 : col_var->get_rte_idx();
      auto cd = (col_var->get_table_id() > 0)
                    ? get_column_descriptor(col_id, col_var->get_table_id(), *catalog_)
                    : nullptr;
      if (cd && IS_GEO(cd->columnType.get_type())) {
        // Geo coords cols will be processed in sequence. So we only need to track the
        // first coords col in lazy fetch info.
        {
          auto cd0 =
              get_column_descriptor(col_id + 1, col_var->get_table_id(), *catalog_);
          auto col0_ti = cd0->columnType;
          CHECK(!cd0->isVirtualCol);
          auto col0_var = makeExpr<Analyzer::ColumnVar>(
              col0_ti, col_var->get_table_id(), cd0->columnId, rte_idx);
          auto local_col0_id = plan_state_->getLocalColumnId(col0_var.get(), false);
          col_lazy_fetch_info.emplace_back(
              ColumnLazyFetchInfo{true, local_col0_id, col0_ti});
        }
      } else {
        auto local_col_id = plan_state_->getLocalColumnId(col_var, false);
        const auto& col_ti = col_var->get_type_info();
        col_lazy_fetch_info.emplace_back(ColumnLazyFetchInfo{true, local_col_id, col_ti});
      }
    }
  }
  return col_lazy_fetch_info;
}

void Executor::clearMetaInfoCache() {
  input_table_info_cache_.clear();
  agg_col_range_cache_.clear();
  string_dictionary_generations_.clear();
  table_generations_.clear();
}

std::vector<int8_t> Executor::serializeLiterals(
    const std::unordered_map<int, CgenState::LiteralValues>& literals,
    const int device_id) {
  if (literals.empty()) {
    return {};
  }
  const auto dev_literals_it = literals.find(device_id);
  CHECK(dev_literals_it != literals.end());
  const auto& dev_literals = dev_literals_it->second;
  size_t lit_buf_size{0};
  std::vector<std::string> real_strings;
  std::vector<std::vector<double>> double_array_literals;
  std::vector<std::vector<int8_t>> align64_int8_array_literals;
  std::vector<std::vector<int32_t>> int32_array_literals;
  std::vector<std::vector<int8_t>> align32_int8_array_literals;
  std::vector<std::vector<int8_t>> int8_array_literals;
  for (const auto& lit : dev_literals) {
    lit_buf_size = CgenState::addAligned(lit_buf_size, CgenState::literalBytes(lit));
    if (lit.which() == 7) {
      const auto p = boost::get<std::string>(&lit);
      CHECK(p);
      real_strings.push_back(*p);
    } else if (lit.which() == 8) {
      const auto p = boost::get<std::vector<double>>(&lit);
      CHECK(p);
      double_array_literals.push_back(*p);
    } else if (lit.which() == 9) {
      const auto p = boost::get<std::vector<int32_t>>(&lit);
      CHECK(p);
      int32_array_literals.push_back(*p);
    } else if (lit.which() == 10) {
      const auto p = boost::get<std::vector<int8_t>>(&lit);
      CHECK(p);
      int8_array_literals.push_back(*p);
    } else if (lit.which() == 11) {
      const auto p = boost::get<std::pair<std::vector<int8_t>, int>>(&lit);
      CHECK(p);
      if (p->second == 64) {
        align64_int8_array_literals.push_back(p->first);
      } else if (p->second == 32) {
        align32_int8_array_literals.push_back(p->first);
      } else {
        CHECK(false);
      }
    }
  }
  if (lit_buf_size > static_cast<size_t>(std::numeric_limits<int16_t>::max())) {
    throw TooManyLiterals();
  }
  int16_t crt_real_str_off = lit_buf_size;
  for (const auto& real_str : real_strings) {
    CHECK_LE(real_str.size(), static_cast<size_t>(std::numeric_limits<int16_t>::max()));
    lit_buf_size += real_str.size();
  }
  if (double_array_literals.size() > 0) {
    lit_buf_size = align(lit_buf_size, sizeof(double));
  }
  int16_t crt_double_arr_lit_off = lit_buf_size;
  for (const auto& double_array_literal : double_array_literals) {
    CHECK_LE(double_array_literal.size(),
             static_cast<size_t>(std::numeric_limits<int16_t>::max()));
    lit_buf_size += double_array_literal.size() * sizeof(double);
  }
  if (align64_int8_array_literals.size() > 0) {
    lit_buf_size = align(lit_buf_size, sizeof(uint64_t));
  }
  int16_t crt_align64_int8_arr_lit_off = lit_buf_size;
  for (const auto& align64_int8_array_literal : align64_int8_array_literals) {
    CHECK_LE(align64_int8_array_literals.size(),
             static_cast<size_t>(std::numeric_limits<int16_t>::max()));
    lit_buf_size += align64_int8_array_literal.size();
  }
  if (int32_array_literals.size() > 0) {
    lit_buf_size = align(lit_buf_size, sizeof(int32_t));
  }
  int16_t crt_int32_arr_lit_off = lit_buf_size;
  for (const auto& int32_array_literal : int32_array_literals) {
    CHECK_LE(int32_array_literal.size(),
             static_cast<size_t>(std::numeric_limits<int16_t>::max()));
    lit_buf_size += int32_array_literal.size() * sizeof(int32_t);
  }
  if (align32_int8_array_literals.size() > 0) {
    lit_buf_size = align(lit_buf_size, sizeof(int32_t));
  }
  int16_t crt_align32_int8_arr_lit_off = lit_buf_size;
  for (const auto& align32_int8_array_literal : align32_int8_array_literals) {
    CHECK_LE(align32_int8_array_literals.size(),
             static_cast<size_t>(std::numeric_limits<int16_t>::max()));
    lit_buf_size += align32_int8_array_literal.size();
  }
  int16_t crt_int8_arr_lit_off = lit_buf_size;
  for (const auto& int8_array_literal : int8_array_literals) {
    CHECK_LE(int8_array_literal.size(),
             static_cast<size_t>(std::numeric_limits<int16_t>::max()));
    lit_buf_size += int8_array_literal.size();
  }
  unsigned crt_real_str_idx = 0;
  unsigned crt_double_arr_lit_idx = 0;
  unsigned crt_align64_int8_arr_lit_idx = 0;
  unsigned crt_int32_arr_lit_idx = 0;
  unsigned crt_align32_int8_arr_lit_idx = 0;
  unsigned crt_int8_arr_lit_idx = 0;
  std::vector<int8_t> serialized(lit_buf_size);
  size_t off{0};
  for (const auto& lit : dev_literals) {
    const auto lit_bytes = CgenState::literalBytes(lit);
    off = CgenState::addAligned(off, lit_bytes);
    switch (lit.which()) {
      case 0: {
        const auto p = boost::get<int8_t>(&lit);
        CHECK(p);
        serialized[off - lit_bytes] = *p;
        break;
      }
      case 1: {
        const auto p = boost::get<int16_t>(&lit);
        CHECK(p);
        memcpy(&serialized[off - lit_bytes], p, lit_bytes);
        break;
      }
      case 2: {
        const auto p = boost::get<int32_t>(&lit);
        CHECK(p);
        memcpy(&serialized[off - lit_bytes], p, lit_bytes);
        break;
      }
      case 3: {
        const auto p = boost::get<int64_t>(&lit);
        CHECK(p);
        memcpy(&serialized[off - lit_bytes], p, lit_bytes);
        break;
      }
      case 4: {
        const auto p = boost::get<float>(&lit);
        CHECK(p);
        memcpy(&serialized[off - lit_bytes], p, lit_bytes);
        break;
      }
      case 5: {
        const auto p = boost::get<double>(&lit);
        CHECK(p);
        memcpy(&serialized[off - lit_bytes], p, lit_bytes);
        break;
      }
      case 6: {
        const auto p = boost::get<std::pair<std::string, int>>(&lit);
        CHECK(p);
        const auto str_id =
            g_enable_experimental_string_functions
                ? getStringDictionaryProxy(p->second, row_set_mem_owner_, true)
                      ->getOrAddTransient(p->first)
                : getStringDictionaryProxy(p->second, row_set_mem_owner_, true)
                      ->getIdOfString(p->first);
        memcpy(&serialized[off - lit_bytes], &str_id, lit_bytes);
        break;
      }
      case 7: {
        const auto p = boost::get<std::string>(&lit);
        CHECK(p);
        int32_t off_and_len = crt_real_str_off << 16;
        const auto& crt_real_str = real_strings[crt_real_str_idx];
        off_and_len |= static_cast<int16_t>(crt_real_str.size());
        memcpy(&serialized[off - lit_bytes], &off_and_len, lit_bytes);
        memcpy(&serialized[crt_real_str_off], crt_real_str.data(), crt_real_str.size());
        ++crt_real_str_idx;
        crt_real_str_off += crt_real_str.size();
        break;
      }
      case 8: {
        const auto p = boost::get<std::vector<double>>(&lit);
        CHECK(p);
        int32_t off_and_len = crt_double_arr_lit_off << 16;
        const auto& crt_double_arr_lit = double_array_literals[crt_double_arr_lit_idx];
        int32_t len = crt_double_arr_lit.size();
        CHECK_EQ((len >> 16), 0);
        off_and_len |= static_cast<int16_t>(len);
        int32_t double_array_bytesize = len * sizeof(double);
        memcpy(&serialized[off - lit_bytes], &off_and_len, lit_bytes);
        memcpy(&serialized[crt_double_arr_lit_off],
               crt_double_arr_lit.data(),
               double_array_bytesize);
        ++crt_double_arr_lit_idx;
        crt_double_arr_lit_off += double_array_bytesize;
        break;
      }
      case 9: {
        const auto p = boost::get<std::vector<int32_t>>(&lit);
        CHECK(p);
        int32_t off_and_len = crt_int32_arr_lit_off << 16;
        const auto& crt_int32_arr_lit = int32_array_literals[crt_int32_arr_lit_idx];
        int32_t len = crt_int32_arr_lit.size();
        CHECK_EQ((len >> 16), 0);
        off_and_len |= static_cast<int16_t>(len);
        int32_t int32_array_bytesize = len * sizeof(int32_t);
        memcpy(&serialized[off - lit_bytes], &off_and_len, lit_bytes);
        memcpy(&serialized[crt_int32_arr_lit_off],
               crt_int32_arr_lit.data(),
               int32_array_bytesize);
        ++crt_int32_arr_lit_idx;
        crt_int32_arr_lit_off += int32_array_bytesize;
        break;
      }
      case 10: {
        const auto p = boost::get<std::vector<int8_t>>(&lit);
        CHECK(p);
        int32_t off_and_len = crt_int8_arr_lit_off << 16;
        const auto& crt_int8_arr_lit = int8_array_literals[crt_int8_arr_lit_idx];
        int32_t len = crt_int8_arr_lit.size();
        CHECK_EQ((len >> 16), 0);
        off_and_len |= static_cast<int16_t>(len);
        int32_t int8_array_bytesize = len;
        memcpy(&serialized[off - lit_bytes], &off_and_len, lit_bytes);
        memcpy(&serialized[crt_int8_arr_lit_off],
               crt_int8_arr_lit.data(),
               int8_array_bytesize);
        ++crt_int8_arr_lit_idx;
        crt_int8_arr_lit_off += int8_array_bytesize;
        break;
      }
      case 11: {
        const auto p = boost::get<std::pair<std::vector<int8_t>, int>>(&lit);
        CHECK(p);
        if (p->second == 64) {
          int32_t off_and_len = crt_align64_int8_arr_lit_off << 16;
          const auto& crt_align64_int8_arr_lit =
              align64_int8_array_literals[crt_align64_int8_arr_lit_idx];
          int32_t len = crt_align64_int8_arr_lit.size();
          CHECK_EQ((len >> 16), 0);
          off_and_len |= static_cast<int16_t>(len);
          int32_t align64_int8_array_bytesize = len;
          memcpy(&serialized[off - lit_bytes], &off_and_len, lit_bytes);
          memcpy(&serialized[crt_align64_int8_arr_lit_off],
                 crt_align64_int8_arr_lit.data(),
                 align64_int8_array_bytesize);
          ++crt_align64_int8_arr_lit_idx;
          crt_align64_int8_arr_lit_off += align64_int8_array_bytesize;
        } else if (p->second == 32) {
          int32_t off_and_len = crt_align32_int8_arr_lit_off << 16;
          const auto& crt_align32_int8_arr_lit =
              align32_int8_array_literals[crt_align32_int8_arr_lit_idx];
          int32_t len = crt_align32_int8_arr_lit.size();
          CHECK_EQ((len >> 16), 0);
          off_and_len |= static_cast<int16_t>(len);
          int32_t align32_int8_array_bytesize = len;
          memcpy(&serialized[off - lit_bytes], &off_and_len, lit_bytes);
          memcpy(&serialized[crt_align32_int8_arr_lit_off],
                 crt_align32_int8_arr_lit.data(),
                 align32_int8_array_bytesize);
          ++crt_align32_int8_arr_lit_idx;
          crt_align32_int8_arr_lit_off += align32_int8_array_bytesize;
        } else {
          CHECK(false);
        }
        break;
      }
      default:
        CHECK(false);
    }
  }
  return serialized;
}

int Executor::deviceCount(const ExecutorDeviceType device_type) const {
  if (device_type == ExecutorDeviceType::GPU) {
    const auto cuda_mgr = catalog_->getDataMgr().getCudaMgr();
    CHECK(cuda_mgr);
    return cuda_mgr->getDeviceCount();
  } else {
    return 1;
  }
}

int Executor::deviceCountForMemoryLevel(
    const Data_Namespace::MemoryLevel memory_level) const {
  return memory_level == GPU_LEVEL ? deviceCount(ExecutorDeviceType::GPU)
                                   : deviceCount(ExecutorDeviceType::CPU);
}

// TODO(alex): remove or split
std::pair<int64_t, int32_t> Executor::reduceResults(const SQLAgg agg,
                                                    const SQLTypeInfo& ti,
                                                    const int64_t agg_init_val,
                                                    const int8_t out_byte_width,
                                                    const int64_t* out_vec,
                                                    const size_t out_vec_sz,
                                                    const bool is_group_by,
                                                    const bool float_argument_input) {
  switch (agg) {
    case kAVG:
    case kSUM:
      if (0 != agg_init_val) {
        if (ti.is_integer() || ti.is_decimal() || ti.is_time() || ti.is_boolean()) {
          int64_t agg_result = agg_init_val;
          for (size_t i = 0; i < out_vec_sz; ++i) {
            agg_sum_skip_val(&agg_result, out_vec[i], agg_init_val);
          }
          return {agg_result, 0};
        } else {
          CHECK(ti.is_fp());
          switch (out_byte_width) {
            case 4: {
              int agg_result = static_cast<int32_t>(agg_init_val);
              for (size_t i = 0; i < out_vec_sz; ++i) {
                agg_sum_float_skip_val(
                    &agg_result,
                    *reinterpret_cast<const float*>(may_alias_ptr(&out_vec[i])),
                    *reinterpret_cast<const float*>(may_alias_ptr(&agg_init_val)));
              }
              const int64_t converted_bin =
                  float_argument_input
                      ? static_cast<int64_t>(agg_result)
                      : float_to_double_bin(static_cast<int32_t>(agg_result), true);
              return {converted_bin, 0};
              break;
            }
            case 8: {
              int64_t agg_result = agg_init_val;
              for (size_t i = 0; i < out_vec_sz; ++i) {
                agg_sum_double_skip_val(
                    &agg_result,
                    *reinterpret_cast<const double*>(may_alias_ptr(&out_vec[i])),
                    *reinterpret_cast<const double*>(may_alias_ptr(&agg_init_val)));
              }
              return {agg_result, 0};
              break;
            }
            default:
              CHECK(false);
          }
        }
      }
      if (ti.is_integer() || ti.is_decimal() || ti.is_time()) {
        int64_t agg_result = 0;
        for (size_t i = 0; i < out_vec_sz; ++i) {
          agg_result += out_vec[i];
        }
        return {agg_result, 0};
      } else {
        CHECK(ti.is_fp());
        switch (out_byte_width) {
          case 4: {
            float r = 0.;
            for (size_t i = 0; i < out_vec_sz; ++i) {
              r += *reinterpret_cast<const float*>(may_alias_ptr(&out_vec[i]));
            }
            const auto float_bin = *reinterpret_cast<const int32_t*>(may_alias_ptr(&r));
            const int64_t converted_bin =
                float_argument_input ? float_bin : float_to_double_bin(float_bin, true);
            return {converted_bin, 0};
          }
          case 8: {
            double r = 0.;
            for (size_t i = 0; i < out_vec_sz; ++i) {
              r += *reinterpret_cast<const double*>(may_alias_ptr(&out_vec[i]));
            }
            return {*reinterpret_cast<const int64_t*>(may_alias_ptr(&r)), 0};
          }
          default:
            CHECK(false);
        }
      }
      break;
    case kCOUNT: {
      uint64_t agg_result = 0;
      for (size_t i = 0; i < out_vec_sz; ++i) {
        const uint64_t out = static_cast<uint64_t>(out_vec[i]);
        agg_result += out;
      }
      return {static_cast<int64_t>(agg_result), 0};
    }
    case kMIN: {
      if (ti.is_integer() || ti.is_decimal() || ti.is_time() || ti.is_boolean()) {
        int64_t agg_result = agg_init_val;
        for (size_t i = 0; i < out_vec_sz; ++i) {
          agg_min_skip_val(&agg_result, out_vec[i], agg_init_val);
        }
        return {agg_result, 0};
      } else {
        switch (out_byte_width) {
          case 4: {
            int32_t agg_result = static_cast<int32_t>(agg_init_val);
            for (size_t i = 0; i < out_vec_sz; ++i) {
              agg_min_float_skip_val(
                  &agg_result,
                  *reinterpret_cast<const float*>(may_alias_ptr(&out_vec[i])),
                  *reinterpret_cast<const float*>(may_alias_ptr(&agg_init_val)));
            }
            const int64_t converted_bin =
                float_argument_input
                    ? static_cast<int64_t>(agg_result)
                    : float_to_double_bin(static_cast<int32_t>(agg_result), true);
            return {converted_bin, 0};
          }
          case 8: {
            int64_t agg_result = agg_init_val;
            for (size_t i = 0; i < out_vec_sz; ++i) {
              agg_min_double_skip_val(
                  &agg_result,
                  *reinterpret_cast<const double*>(may_alias_ptr(&out_vec[i])),
                  *reinterpret_cast<const double*>(may_alias_ptr(&agg_init_val)));
            }
            return {agg_result, 0};
          }
          default:
            CHECK(false);
        }
      }
    }
    case kMAX:
      if (ti.is_integer() || ti.is_decimal() || ti.is_time() || ti.is_boolean()) {
        int64_t agg_result = agg_init_val;
        for (size_t i = 0; i < out_vec_sz; ++i) {
          agg_max_skip_val(&agg_result, out_vec[i], agg_init_val);
        }
        return {agg_result, 0};
      } else {
        switch (out_byte_width) {
          case 4: {
            int32_t agg_result = static_cast<int32_t>(agg_init_val);
            for (size_t i = 0; i < out_vec_sz; ++i) {
              agg_max_float_skip_val(
                  &agg_result,
                  *reinterpret_cast<const float*>(may_alias_ptr(&out_vec[i])),
                  *reinterpret_cast<const float*>(may_alias_ptr(&agg_init_val)));
            }
            const int64_t converted_bin =
                float_argument_input ? static_cast<int64_t>(agg_result)
                                     : float_to_double_bin(agg_result, !ti.get_notnull());
            return {converted_bin, 0};
          }
          case 8: {
            int64_t agg_result = agg_init_val;
            for (size_t i = 0; i < out_vec_sz; ++i) {
              agg_max_double_skip_val(
                  &agg_result,
                  *reinterpret_cast<const double*>(may_alias_ptr(&out_vec[i])),
                  *reinterpret_cast<const double*>(may_alias_ptr(&agg_init_val)));
            }
            return {agg_result, 0};
          }
          default:
            CHECK(false);
        }
      }
    case kSINGLE_VALUE: {
      int64_t agg_result = agg_init_val;
      for (size_t i = 0; i < out_vec_sz; ++i) {
        if (out_vec[i] != agg_init_val) {
          if (agg_result == agg_init_val) {
            agg_result = out_vec[i];
          } else if (out_vec[i] != agg_result) {
            return {agg_result, Executor::ERR_SINGLE_VALUE_FOUND_MULTIPLE_VALUES};
          }
        }
      }
      return {agg_result, 0};
    }
    case kSAMPLE: {
      int64_t agg_result = agg_init_val;
      for (size_t i = 0; i < out_vec_sz; ++i) {
        if (out_vec[i] != agg_init_val) {
          agg_result = out_vec[i];
          break;
        }
      }
      return {agg_result, 0};
    }
    default:
      CHECK(false);
  }
  abort();
}

namespace {

ResultSetPtr get_merged_result(
    std::vector<std::pair<ResultSetPtr, std::vector<size_t>>>& results_per_device) {
  auto& first = results_per_device.front().first;
  CHECK(first);
  for (size_t dev_idx = 1; dev_idx < results_per_device.size(); ++dev_idx) {
    const auto& next = results_per_device[dev_idx].first;
    CHECK(next);
    first->append(*next);
  }
  return std::move(first);
}

}  // namespace

ResultSetPtr Executor::resultsUnion(ExecutionDispatch& execution_dispatch) {
  auto& results_per_device = execution_dispatch.getFragmentResults();
  if (results_per_device.empty()) {
    const auto& ra_exe_unit = execution_dispatch.getExecutionUnit();
    std::vector<TargetInfo> targets;
    for (const auto target_expr : ra_exe_unit.target_exprs) {
      targets.push_back(get_target_info(target_expr, g_bigint_count));
    }
    return std::make_shared<ResultSet>(targets,
                                       ExecutorDeviceType::CPU,
                                       QueryMemoryDescriptor(),
                                       row_set_mem_owner_,
                                       this);
  }
  using IndexedResultSet = std::pair<ResultSetPtr, std::vector<size_t>>;
  std::sort(results_per_device.begin(),
            results_per_device.end(),
            [](const IndexedResultSet& lhs, const IndexedResultSet& rhs) {
              CHECK_GE(lhs.second.size(), size_t(1));
              CHECK_GE(rhs.second.size(), size_t(1));
              return lhs.second.front() < rhs.second.front();
            });

  return get_merged_result(results_per_device);
}

ResultSetPtr Executor::reduceMultiDeviceResults(
    const RelAlgExecutionUnit& ra_exe_unit,
    std::vector<std::pair<ResultSetPtr, std::vector<size_t>>>& results_per_device,
    std::shared_ptr<RowSetMemoryOwner> row_set_mem_owner,
    const QueryMemoryDescriptor& query_mem_desc) const {
  auto timer = DEBUG_TIMER(__func__);
  if (ra_exe_unit.estimator) {
    return reduce_estimator_results(ra_exe_unit, results_per_device);
  }

  if (results_per_device.empty()) {
    std::vector<TargetInfo> targets;
    for (const auto target_expr : ra_exe_unit.target_exprs) {
      targets.push_back(get_target_info(target_expr, g_bigint_count));
    }
    return std::make_shared<ResultSet>(
        targets, ExecutorDeviceType::CPU, QueryMemoryDescriptor(), nullptr, this);
  }

  return reduceMultiDeviceResultSets(
      results_per_device,
      row_set_mem_owner,
      ResultSet::fixupQueryMemoryDescriptor(query_mem_desc));
}

namespace {

ReductionCode get_reduction_code(
    std::vector<std::pair<ResultSetPtr, std::vector<size_t>>>& results_per_device,
    int64_t* compilation_queue_time) {
  auto clock_begin = timer_start();
  std::lock_guard<std::mutex> compilation_lock(Executor::compilation_mutex_);
  *compilation_queue_time = timer_stop(clock_begin);
  const auto& this_result_set = results_per_device[0].first;
  ResultSetReductionJIT reduction_jit(this_result_set->getQueryMemDesc(),
                                      this_result_set->getTargetInfos(),
                                      this_result_set->getTargetInitVals());
  return reduction_jit.codegen();
};

}  // namespace

ResultSetPtr Executor::reduceMultiDeviceResultSets(
    std::vector<std::pair<ResultSetPtr, std::vector<size_t>>>& results_per_device,
    std::shared_ptr<RowSetMemoryOwner> row_set_mem_owner,
    const QueryMemoryDescriptor& query_mem_desc) const {
  auto timer = DEBUG_TIMER(__func__);
  std::shared_ptr<ResultSet> reduced_results;

  const auto& first = results_per_device.front().first;

  if (query_mem_desc.getQueryDescriptionType() ==
          QueryDescriptionType::GroupByBaselineHash &&
      results_per_device.size() > 1) {
    const auto total_entry_count = std::accumulate(
        results_per_device.begin(),
        results_per_device.end(),
        size_t(0),
        [](const size_t init, const std::pair<ResultSetPtr, std::vector<size_t>>& rs) {
          const auto& r = rs.first;
          return init + r->getQueryMemDesc().getEntryCount();
        });
    CHECK(total_entry_count);
    auto query_mem_desc = first->getQueryMemDesc();
    query_mem_desc.setEntryCount(total_entry_count);
    reduced_results = std::make_shared<ResultSet>(first->getTargetInfos(),
                                                  ExecutorDeviceType::CPU,
                                                  query_mem_desc,
                                                  row_set_mem_owner,
                                                  this);
    auto result_storage = reduced_results->allocateStorage(plan_state_->init_agg_vals_);
    reduced_results->initializeStorage();
    switch (query_mem_desc.getEffectiveKeyWidth()) {
      case 4:
        first->getStorage()->moveEntriesToBuffer<int32_t>(
            result_storage->getUnderlyingBuffer(), query_mem_desc.getEntryCount());
        break;
      case 8:
        first->getStorage()->moveEntriesToBuffer<int64_t>(
            result_storage->getUnderlyingBuffer(), query_mem_desc.getEntryCount());
        break;
      default:
        CHECK(false);
    }
  } else {
    reduced_results = first;
  }

  int64_t compilation_queue_time = 0;
  const auto reduction_code =
      get_reduction_code(results_per_device, &compilation_queue_time);

  for (size_t i = 1; i < results_per_device.size(); ++i) {
    reduced_results->getStorage()->reduce(
        *(results_per_device[i].first->getStorage()), {}, reduction_code);
  }
  reduced_results->addCompilationQueueTime(compilation_queue_time);
  return reduced_results;
}

ResultSetPtr Executor::reduceSpeculativeTopN(
    const RelAlgExecutionUnit& ra_exe_unit,
    std::vector<std::pair<ResultSetPtr, std::vector<size_t>>>& results_per_device,
    std::shared_ptr<RowSetMemoryOwner> row_set_mem_owner,
    const QueryMemoryDescriptor& query_mem_desc) const {
  if (results_per_device.size() == 1) {
    return std::move(results_per_device.front().first);
  }
  const auto top_n = ra_exe_unit.sort_info.limit + ra_exe_unit.sort_info.offset;
  SpeculativeTopNMap m;
  for (const auto& result : results_per_device) {
    auto rows = result.first;
    CHECK(rows);
    if (!rows) {
      continue;
    }
    SpeculativeTopNMap that(
        *rows,
        ra_exe_unit.target_exprs,
        std::max(size_t(10000 * std::max(1, static_cast<int>(log(top_n)))), top_n));
    m.reduce(that);
  }
  CHECK_EQ(size_t(1), ra_exe_unit.sort_info.order_entries.size());
  const auto desc = ra_exe_unit.sort_info.order_entries.front().is_desc;
  return m.asRows(ra_exe_unit, row_set_mem_owner, query_mem_desc, this, top_n, desc);
}

std::unordered_set<int> get_available_gpus(const Catalog_Namespace::Catalog& cat) {
  std::unordered_set<int> available_gpus;
  if (cat.getDataMgr().gpusPresent()) {
    int gpu_count = cat.getDataMgr().getCudaMgr()->getDeviceCount();
    CHECK_GT(gpu_count, 0);
    for (int gpu_id = 0; gpu_id < gpu_count; ++gpu_id) {
      available_gpus.insert(gpu_id);
    }
  }
  return available_gpus;
}

size_t get_context_count(const ExecutorDeviceType device_type,
                         const size_t cpu_count,
                         const size_t gpu_count) {
  return device_type == ExecutorDeviceType::GPU ? gpu_count
                                                : static_cast<size_t>(cpu_count);
}

namespace {

// Compute a very conservative entry count for the output buffer entry count using no
// other information than the number of tuples in each table and multiplying them
// together.
size_t compute_buffer_entry_guess(const std::vector<InputTableInfo>& query_infos) {
  using Fragmenter_Namespace::FragmentInfo;
  // Check for overflows since we're multiplying potentially big table sizes.
  using checked_size_t = boost::multiprecision::number<
      boost::multiprecision::cpp_int_backend<64,
                                             64,
                                             boost::multiprecision::unsigned_magnitude,
                                             boost::multiprecision::checked,
                                             void>>;
  checked_size_t max_groups_buffer_entry_guess = 1;
  for (const auto& query_info : query_infos) {
    CHECK(!query_info.info.fragments.empty());
    auto it = std::max_element(query_info.info.fragments.begin(),
                               query_info.info.fragments.end(),
                               [](const FragmentInfo& f1, const FragmentInfo& f2) {
                                 return f1.getNumTuples() < f2.getNumTuples();
                               });
    max_groups_buffer_entry_guess *= it->getNumTuples();
  }
  // Cap the rough approximation to 100M entries, it's unlikely we can do a great job for
  // baseline group layout with that many entries anyway.
  constexpr size_t max_groups_buffer_entry_guess_cap = 100000000;
  try {
    return std::min(static_cast<size_t>(max_groups_buffer_entry_guess),
                    max_groups_buffer_entry_guess_cap);
  } catch (...) {
    return max_groups_buffer_entry_guess_cap;
  }
}

std::string get_table_name(const InputDescriptor& input_desc,
                           const Catalog_Namespace::Catalog& cat) {
  const auto source_type = input_desc.getSourceType();
  if (source_type == InputSourceType::TABLE) {
    const auto td = cat.getMetadataForTable(input_desc.getTableId());
    CHECK(td);
    return td->tableName;
  } else {
    return "$TEMPORARY_TABLE" + std::to_string(-input_desc.getTableId());
  }
}

inline size_t getDeviceBasedScanLimit(const ExecutorDeviceType device_type,
                                      const int device_count) {
  if (device_type == ExecutorDeviceType::GPU) {
    return device_count * Executor::high_scan_limit;
  }
  return Executor::high_scan_limit;
}

void checkWorkUnitWatchdog(const RelAlgExecutionUnit& ra_exe_unit,
                           const std::vector<InputTableInfo>& table_infos,
                           const Catalog_Namespace::Catalog& cat,
                           const ExecutorDeviceType device_type,
                           const int device_count) {
  for (const auto target_expr : ra_exe_unit.target_exprs) {
    if (dynamic_cast<const Analyzer::AggExpr*>(target_expr)) {
      return;
    }
  }
  if (!ra_exe_unit.scan_limit && table_infos.size() == 1 &&
      table_infos.front().info.getPhysicalNumTuples() < Executor::high_scan_limit) {
    // Allow a query with no scan limit to run on small tables
    return;
  }
  if (ra_exe_unit.use_bump_allocator) {
    // Bump allocator removes the scan limit (and any knowledge of the size of the output
    // relative to the size of the input), so we bypass this check for now
    return;
  }
  if (ra_exe_unit.sort_info.algorithm != SortAlgorithm::StreamingTopN &&
      ra_exe_unit.groupby_exprs.size() == 1 && !ra_exe_unit.groupby_exprs.front() &&
      (!ra_exe_unit.scan_limit ||
       ra_exe_unit.scan_limit > getDeviceBasedScanLimit(device_type, device_count))) {
    std::vector<std::string> table_names;
    const auto& input_descs = ra_exe_unit.input_descs;
    for (const auto& input_desc : input_descs) {
      table_names.push_back(get_table_name(input_desc, cat));
    }
    if (!ra_exe_unit.scan_limit) {
      throw WatchdogException(
          "Projection query would require a scan without a limit on table(s): " +
          boost::algorithm::join(table_names, ", "));
    } else {
      throw WatchdogException(
          "Projection query output result set on table(s): " +
          boost::algorithm::join(table_names, ", ") + "  would contain " +
          std::to_string(ra_exe_unit.scan_limit) +
          " rows, which is more than the current system limit of " +
          std::to_string(getDeviceBasedScanLimit(device_type, device_count)));
    }
  }
}

}  // namespace

bool is_trivial_loop_join(const std::vector<InputTableInfo>& query_infos,
                          const RelAlgExecutionUnit& ra_exe_unit) {
  if (ra_exe_unit.input_descs.size() < 2) {
    return false;
  }

  // We only support loop join at the end of folded joins
  // where ra_exe_unit.input_descs.size() > 2 for now.
  const auto inner_table_id = ra_exe_unit.input_descs.back().getTableId();

  ssize_t inner_table_idx = -1;
  for (size_t i = 0; i < query_infos.size(); ++i) {
    if (query_infos[i].table_id == inner_table_id) {
      inner_table_idx = i;
      break;
    }
  }
  CHECK_NE(ssize_t(-1), inner_table_idx);
  return query_infos[inner_table_idx].info.getNumTuples() <=
         g_trivial_loop_join_threshold;
}

namespace {

template <typename T>
std::vector<std::string> expr_container_to_string(const T& expr_container) {
  std::vector<std::string> expr_strs;
  for (const auto& expr : expr_container) {
    if (!expr) {
      expr_strs.emplace_back("NULL");
    } else {
      expr_strs.emplace_back(expr->toString());
    }
  }
  return expr_strs;
}

template <>
std::vector<std::string> expr_container_to_string(
    const std::list<Analyzer::OrderEntry>& expr_container) {
  std::vector<std::string> expr_strs;
  for (const auto& expr : expr_container) {
    expr_strs.emplace_back(expr.toString());
  }
  return expr_strs;
}

std::string join_type_to_string(const JoinType type) {
  switch (type) {
    case JoinType::INNER:
      return "INNER";
    case JoinType::LEFT:
      return "LEFT";
    case JoinType::INVALID:
      return "INVALID";
  }
  UNREACHABLE();
  return "";
}

std::string sort_algorithm_to_string(const SortAlgorithm algorithm) {
  switch (algorithm) {
    case SortAlgorithm::Default:
      return "ResultSet";
    case SortAlgorithm::SpeculativeTopN:
      return "Speculative Top N";
    case SortAlgorithm::StreamingTopN:
      return "Streaming Top N";
  }
  UNREACHABLE();
  return "";
}

}  // namespace

std::ostream& operator<<(std::ostream& os, const RelAlgExecutionUnit& ra_exe_unit) {
  os << "\n\tTable/Col/Levels: ";
  for (const auto& input_col_desc : ra_exe_unit.input_col_descs) {
    const auto& scan_desc = input_col_desc->getScanDesc();
    os << "(" << scan_desc.getTableId() << ", " << input_col_desc->getColId() << ", "
       << scan_desc.getNestLevel() << ") ";
  }
  if (!ra_exe_unit.simple_quals.empty()) {
    os << "\n\tSimple Quals: "
       << boost::algorithm::join(expr_container_to_string(ra_exe_unit.simple_quals),
                                 ", ");
  }
  if (!ra_exe_unit.quals.empty()) {
    os << "\n\tQuals: "
       << boost::algorithm::join(expr_container_to_string(ra_exe_unit.quals), ", ");
  }
  if (!ra_exe_unit.join_quals.empty()) {
    os << "\n\tJoin Quals: ";
    for (size_t i = 0; i < ra_exe_unit.join_quals.size(); i++) {
      const auto& join_condition = ra_exe_unit.join_quals[i];
      os << "\t\t" << std::to_string(i) << " "
         << join_type_to_string(join_condition.type);
      os << boost::algorithm::join(expr_container_to_string(join_condition.quals), ", ");
    }
  }
  if (!ra_exe_unit.groupby_exprs.empty()) {
    os << "\n\tGroup By: "
       << boost::algorithm::join(expr_container_to_string(ra_exe_unit.groupby_exprs),
                                 ", ");
  }
  os << "\n\tProjected targets: "
     << boost::algorithm::join(expr_container_to_string(ra_exe_unit.target_exprs), ", ");
  os << "\n\tHas Estimator: " << bool_to_string(ra_exe_unit.estimator == nullptr);
  os << "\n\tSort Info: ";
  const auto& sort_info = ra_exe_unit.sort_info;
  os << "\n\t  Order Entries: "
     << boost::algorithm::join(expr_container_to_string(sort_info.order_entries), ", ");
  os << "\n\t  Algorithm: " << sort_algorithm_to_string(sort_info.algorithm);
  os << "\n\t  Limit: " << std::to_string(sort_info.limit);
  os << "\n\t  Offset: " << std::to_string(sort_info.offset);
  os << "\n\tScan Limit: " << std::to_string(ra_exe_unit.scan_limit);
  os << "\n\tBump Allocator: " << bool_to_string(ra_exe_unit.use_bump_allocator);
  if (ra_exe_unit.union_all) {
    os << "\n\tUnion: " << std::string(*ra_exe_unit.union_all ? "UNION ALL" : "UNION");
  }
  return os;
}

namespace {

RelAlgExecutionUnit replace_scan_limit(const RelAlgExecutionUnit& ra_exe_unit_in,
                                       const size_t new_scan_limit) {
  return {ra_exe_unit_in.input_descs,
          ra_exe_unit_in.input_col_descs,
          ra_exe_unit_in.simple_quals,
          ra_exe_unit_in.quals,
          ra_exe_unit_in.join_quals,
          ra_exe_unit_in.groupby_exprs,
          ra_exe_unit_in.target_exprs,
          ra_exe_unit_in.estimator,
          ra_exe_unit_in.sort_info,
          new_scan_limit,
          ra_exe_unit_in.use_bump_allocator,
          ra_exe_unit_in.union_all,
          ra_exe_unit_in.query_state};
}

}  // namespace

ResultSetPtr Executor::executeWorkUnit(
    size_t& max_groups_buffer_entry_guess,
    const bool is_agg,
    const std::vector<InputTableInfo>& query_infos,
    const RelAlgExecutionUnit& ra_exe_unit_in,
    const CompilationOptions& co,
    const ExecutionOptions& eo,
    const Catalog_Namespace::Catalog& cat,
    std::shared_ptr<RowSetMemoryOwner> row_set_mem_owner,
    RenderInfo* render_info,
    const bool has_cardinality_estimation,
    ColumnCacheMap& column_cache) {
  VLOG(1) << "Executor " << executor_id_ << " is executing work unit:" << ra_exe_unit_in;

  try {
    auto result = executeWorkUnitImpl(max_groups_buffer_entry_guess,
                                      is_agg,
                                      true,
                                      query_infos,
                                      ra_exe_unit_in,
                                      co,
                                      eo,
                                      cat,
                                      row_set_mem_owner,
                                      render_info,
                                      has_cardinality_estimation,
                                      column_cache);
    if (result) {
      result->setKernelQueueTime(kernel_queue_time_ms_);
      result->addCompilationQueueTime(compilation_queue_time_ms_);
    }
    return result;
  } catch (const CompilationRetryNewScanLimit& e) {
    auto result =
        executeWorkUnitImpl(max_groups_buffer_entry_guess,
                            is_agg,
                            false,
                            query_infos,
                            replace_scan_limit(ra_exe_unit_in, e.new_scan_limit_),
                            co,
                            eo,
                            cat,
                            row_set_mem_owner,
                            render_info,
                            has_cardinality_estimation,
                            column_cache);
    if (result) {
      result->setKernelQueueTime(kernel_queue_time_ms_);
      result->addCompilationQueueTime(compilation_queue_time_ms_);
    }
    return result;
  }
}

ResultSetPtr Executor::executeWorkUnitImpl(
    size_t& max_groups_buffer_entry_guess,
    const bool is_agg,
    const bool allow_single_frag_table_opt,
    const std::vector<InputTableInfo>& query_infos,
    const RelAlgExecutionUnit& ra_exe_unit_in,
    const CompilationOptions& co,
    const ExecutionOptions& eo,
    const Catalog_Namespace::Catalog& cat,
    std::shared_ptr<RowSetMemoryOwner> row_set_mem_owner,
    RenderInfo* render_info,
    const bool has_cardinality_estimation,
    ColumnCacheMap& column_cache) {
  INJECT_TIMER(Exec_executeWorkUnit);
  const auto ra_exe_unit = addDeletedColumn(ra_exe_unit_in, co);
  const auto device_type = getDeviceTypeForTargets(ra_exe_unit, co.device_type);
  CHECK(!query_infos.empty());
  if (!max_groups_buffer_entry_guess) {
    // The query has failed the first execution attempt because of running out
    // of group by slots. Make the conservative choice: allocate fragment size
    // slots and run on the CPU.
    CHECK(device_type == ExecutorDeviceType::CPU);
    max_groups_buffer_entry_guess = compute_buffer_entry_guess(query_infos);
  }

  int8_t crt_min_byte_width{get_min_byte_width()};
  do {
    ExecutionDispatch execution_dispatch(
        this, ra_exe_unit, query_infos, cat, row_set_mem_owner, render_info);
    ColumnFetcher column_fetcher(this, column_cache);
    std::unique_ptr<QueryCompilationDescriptor> query_comp_desc_owned;
    std::unique_ptr<QueryMemoryDescriptor> query_mem_desc_owned;
    if (eo.executor_type == ExecutorType::Native) {
      try {
        INJECT_TIMER(execution_dispatch_comp);
        auto clock_begin = timer_start();
        std::lock_guard<std::mutex> compilation_lock(compilation_mutex_);
        compilation_queue_time_ms_ += timer_stop(clock_begin);

        std::tie(query_comp_desc_owned, query_mem_desc_owned) =
            execution_dispatch.compile(max_groups_buffer_entry_guess,
                                       crt_min_byte_width,
                                       {device_type,
                                        co.hoist_literals,
                                        co.opt_level,
                                        co.with_dynamic_watchdog,
                                        co.allow_lazy_fetch,
                                        co.add_delete_column,
                                        co.explain_type,
                                        co.register_intel_jit_listener},
                                       eo,
                                       column_fetcher,
                                       has_cardinality_estimation);
        CHECK(query_comp_desc_owned);
        crt_min_byte_width = query_comp_desc_owned->getMinByteWidth();
      } catch (CompilationRetryNoCompaction&) {
        crt_min_byte_width = MAX_BYTE_WIDTH_SUPPORTED;
        continue;
      }
    } else {
      plan_state_.reset(new PlanState(false, this));
      plan_state_->allocateLocalColumnIds(ra_exe_unit.input_col_descs);
      CHECK(!query_comp_desc_owned);
      query_comp_desc_owned.reset(new QueryCompilationDescriptor());
      CHECK(!query_mem_desc_owned);
      query_mem_desc_owned.reset(
          new QueryMemoryDescriptor(this, 0, QueryDescriptionType::Projection, false));
    }
    if (eo.just_explain) {
      return executeExplain(*query_comp_desc_owned);
    }

    for (const auto target_expr : ra_exe_unit.target_exprs) {
      plan_state_->target_exprs_.push_back(target_expr);
    }

    auto dispatch = [&execution_dispatch,
                     &column_fetcher,
                     &eo,
                     parent_thread_id = logger::thread_id()](
                        const ExecutorDeviceType chosen_device_type,
                        int chosen_device_id,
                        const QueryCompilationDescriptor& query_comp_desc,
                        const QueryMemoryDescriptor& query_mem_desc,
                        const FragmentsList& frag_list,
                        const ExecutorDispatchMode kernel_dispatch_mode,
                        const int64_t rowid_lookup_key) {
      DEBUG_TIMER_NEW_THREAD(parent_thread_id);
      INJECT_TIMER(execution_dispatch_run);
      execution_dispatch.run(chosen_device_type,
                             chosen_device_id,
                             eo,
                             column_fetcher,
                             query_comp_desc,
                             query_mem_desc,
                             frag_list,
                             kernel_dispatch_mode,
                             rowid_lookup_key);
    };

    QueryFragmentDescriptor fragment_descriptor(
        ra_exe_unit,
        query_infos,
        query_comp_desc_owned->getDeviceType() == ExecutorDeviceType::GPU
            ? cat.getDataMgr().getMemoryInfo(Data_Namespace::MemoryLevel::GPU_LEVEL)
            : std::vector<Data_Namespace::MemoryInfo>{},
        eo.gpu_input_mem_limit_percent,
        eo.outer_fragment_indices);

    if (!eo.just_validate) {
      int available_cpus = cpu_threads();
      auto available_gpus = get_available_gpus(cat);

      const auto context_count =
          get_context_count(device_type, available_cpus, available_gpus.size());
      try {
        if (g_use_tbb_pool) {
#ifdef HAVE_TBB
          VLOG(1) << "Using TBB thread pool for kernel dispatch.";
          dispatchFragments<threadpool::TbbThreadPool<void>>(dispatch,
                                                             execution_dispatch,
                                                             query_infos,
                                                             eo,
                                                             is_agg,
                                                             allow_single_frag_table_opt,
                                                             context_count,
                                                             *query_comp_desc_owned,
                                                             *query_mem_desc_owned,
                                                             fragment_descriptor,
                                                             available_gpus,
                                                             available_cpus);
#else
          throw std::runtime_error(
              "This build is not TBB enabled. Restart the server with "
              "\"enable-modern-thread-pool\" disabled.");
#endif
        } else {
          dispatchFragments<threadpool::FuturesThreadPool<void>>(
              dispatch,
              execution_dispatch,
              query_infos,
              eo,
              is_agg,
              allow_single_frag_table_opt,
              context_count,
              *query_comp_desc_owned,
              *query_mem_desc_owned,
              fragment_descriptor,
              available_gpus,
              available_cpus);
        }
      } catch (QueryExecutionError& e) {
        if (eo.with_dynamic_watchdog && interrupted_.load() &&
            e.getErrorCode() == ERR_OUT_OF_TIME) {
          resetInterrupt();
          throw QueryExecutionError(ERR_INTERRUPTED);
        }
        if (eo.allow_runtime_query_interrupt && interrupted_.load()) {
          resetInterrupt();
          throw QueryExecutionError(ERR_INTERRUPTED);
        }
        cat.getDataMgr().freeAllBuffers();
        if (e.getErrorCode() == ERR_OVERFLOW_OR_UNDERFLOW &&
            static_cast<size_t>(crt_min_byte_width << 1) <= sizeof(int64_t)) {
          crt_min_byte_width <<= 1;
          continue;
        }
        throw;
      }
    }
    cat.getDataMgr().freeAllBuffers();
    if (is_agg) {
      try {
        return collectAllDeviceResults(execution_dispatch,
                                       ra_exe_unit.target_exprs,
                                       *query_mem_desc_owned,
                                       query_comp_desc_owned->getDeviceType(),
                                       row_set_mem_owner);
      } catch (ReductionRanOutOfSlots&) {
        throw QueryExecutionError(ERR_OUT_OF_SLOTS);
      } catch (OverflowOrUnderflow&) {
        crt_min_byte_width <<= 1;
        continue;
      }
    }
    return resultsUnion(execution_dispatch);

  } while (static_cast<size_t>(crt_min_byte_width) <= sizeof(int64_t));

  return std::make_shared<ResultSet>(std::vector<TargetInfo>{},
                                     ExecutorDeviceType::CPU,
                                     QueryMemoryDescriptor(),
                                     nullptr,
                                     this);
}

void Executor::executeWorkUnitPerFragment(const RelAlgExecutionUnit& ra_exe_unit_in,
                                          const InputTableInfo& table_info,
                                          const CompilationOptions& co,
                                          const ExecutionOptions& eo,
                                          const Catalog_Namespace::Catalog& cat,
                                          PerFragmentCallBack& cb) {
  const auto ra_exe_unit = addDeletedColumn(ra_exe_unit_in, co);
  ColumnCacheMap column_cache;

  std::vector<InputTableInfo> table_infos{table_info};
  // TODO(adb): ensure this is under a try / catch
  ExecutionDispatch execution_dispatch(
      this, ra_exe_unit, table_infos, cat, row_set_mem_owner_, nullptr);
  ColumnFetcher column_fetcher(this, column_cache);
  std::unique_ptr<QueryCompilationDescriptor> query_comp_desc_owned;
  std::unique_ptr<QueryMemoryDescriptor> query_mem_desc_owned;
  std::tie(query_comp_desc_owned, query_mem_desc_owned) =
      execution_dispatch.compile(0, 8, co, eo, column_fetcher, false);
  CHECK_EQ(size_t(1), ra_exe_unit.input_descs.size());
  const auto table_id = ra_exe_unit.input_descs[0].getTableId();
  const auto& outer_fragments = table_info.info.fragments;
  for (size_t fragment_index = 0; fragment_index < outer_fragments.size();
       ++fragment_index) {
    // We may want to consider in the future allowing this to execute on devices other
    // than CPU
    execution_dispatch.run(co.device_type,
                           0,
                           eo,
                           column_fetcher,
                           *query_comp_desc_owned,
                           *query_mem_desc_owned,
                           {{table_id, {fragment_index}}},
                           ExecutorDispatchMode::KernelPerFragment,
                           -1);
  }

  const auto& all_fragment_results = execution_dispatch.getFragmentResults();

  for (size_t fragment_index = 0; fragment_index < outer_fragments.size();
       ++fragment_index) {
    const auto fragment_results = all_fragment_results[fragment_index];
    cb(fragment_results.first, outer_fragments[fragment_index]);
  }
}

ResultSetPtr Executor::executeTableFunction(
    const TableFunctionExecutionUnit exe_unit,
    const std::vector<InputTableInfo>& table_infos,
    const CompilationOptions& co,
    const ExecutionOptions& eo,
    const Catalog_Namespace::Catalog& cat) {
  INJECT_TIMER(Exec_executeTableFunction);
  nukeOldState(false, table_infos, nullptr);

  ColumnCacheMap column_cache;  // Note: if we add retries to the table function
                                // framework, we may want to move this up a level

  ColumnFetcher column_fetcher(this, column_cache);
  TableFunctionCompilationContext compilation_context;
  compilation_context.compile(exe_unit, co, this);

  TableFunctionExecutionContext exe_context(getRowSetMemoryOwner());
  CHECK_EQ(table_infos.size(), size_t(1));
  return exe_context.execute(exe_unit,
                             table_infos.front(),
                             &compilation_context,
                             column_fetcher,
                             co.device_type,
                             this);
}

ResultSetPtr Executor::executeExplain(const QueryCompilationDescriptor& query_comp_desc) {
  return std::make_shared<ResultSet>(query_comp_desc.getIR());
}

// Looks at the targets and returns a feasible device type. We only punt
// to CPU for count distinct and we should probably fix it and remove this.
ExecutorDeviceType Executor::getDeviceTypeForTargets(
    const RelAlgExecutionUnit& ra_exe_unit,
    const ExecutorDeviceType requested_device_type) {
  for (const auto target_expr : ra_exe_unit.target_exprs) {
    const auto agg_info = get_target_info(target_expr, g_bigint_count);
    if (!ra_exe_unit.groupby_exprs.empty() &&
        !isArchPascalOrLater(requested_device_type)) {
      if ((agg_info.agg_kind == kAVG || agg_info.agg_kind == kSUM) &&
          agg_info.agg_arg_type.get_type() == kDOUBLE) {
        return ExecutorDeviceType::CPU;
      }
    }
    if (dynamic_cast<const Analyzer::RegexpExpr*>(target_expr)) {
      return ExecutorDeviceType::CPU;
    }
  }
  return requested_device_type;
}

namespace {

int64_t inline_null_val(const SQLTypeInfo& ti, const bool float_argument_input) {
  CHECK(ti.is_number() || ti.is_time() || ti.is_boolean() || ti.is_string());
  if (ti.is_fp()) {
    if (float_argument_input && ti.get_type() == kFLOAT) {
      int64_t float_null_val = 0;
      *reinterpret_cast<float*>(may_alias_ptr(&float_null_val)) =
          static_cast<float>(inline_fp_null_val(ti));
      return float_null_val;
    }
    const auto double_null_val = inline_fp_null_val(ti);
    return *reinterpret_cast<const int64_t*>(may_alias_ptr(&double_null_val));
  }
  return inline_int_null_val(ti);
}

void fill_entries_for_empty_input(std::vector<TargetInfo>& target_infos,
                                  std::vector<int64_t>& entry,
                                  const std::vector<Analyzer::Expr*>& target_exprs,
                                  const QueryMemoryDescriptor& query_mem_desc) {
  for (size_t target_idx = 0; target_idx < target_exprs.size(); ++target_idx) {
    const auto target_expr = target_exprs[target_idx];
    const auto agg_info = get_target_info(target_expr, g_bigint_count);
    CHECK(agg_info.is_agg);
    target_infos.push_back(agg_info);
    if (g_cluster) {
      const auto executor = query_mem_desc.getExecutor();
      CHECK(executor);
      auto row_set_mem_owner = executor->getRowSetMemoryOwner();
      CHECK(row_set_mem_owner);
      const auto& count_distinct_desc =
          query_mem_desc.getCountDistinctDescriptor(target_idx);
      if (count_distinct_desc.impl_type_ == CountDistinctImplType::Bitmap) {
        CHECK(row_set_mem_owner);
        auto count_distinct_buffer = row_set_mem_owner->allocateCountDistinctBuffer(
            count_distinct_desc.bitmapPaddedSizeBytes());
        entry.push_back(reinterpret_cast<int64_t>(count_distinct_buffer));
        continue;
      }
      if (count_distinct_desc.impl_type_ == CountDistinctImplType::StdSet) {
        auto count_distinct_set = new std::set<int64_t>();
        CHECK(row_set_mem_owner);
        row_set_mem_owner->addCountDistinctSet(count_distinct_set);
        entry.push_back(reinterpret_cast<int64_t>(count_distinct_set));
        continue;
      }
    }
    const bool float_argument_input = takes_float_argument(agg_info);
    if (agg_info.agg_kind == kCOUNT || agg_info.agg_kind == kAPPROX_COUNT_DISTINCT) {
      entry.push_back(0);
    } else if (agg_info.agg_kind == kAVG) {
      entry.push_back(inline_null_val(agg_info.sql_type, float_argument_input));
      entry.push_back(0);
    } else if (agg_info.agg_kind == kSINGLE_VALUE || agg_info.agg_kind == kSAMPLE) {
      if (agg_info.sql_type.is_geometry()) {
        for (int i = 0; i < agg_info.sql_type.get_physical_coord_cols() * 2; i++) {
          entry.push_back(0);
        }
      } else if (agg_info.sql_type.is_varlen()) {
        entry.push_back(0);
        entry.push_back(0);
      } else {
        entry.push_back(inline_null_val(agg_info.sql_type, float_argument_input));
      }
    } else {
      entry.push_back(inline_null_val(agg_info.sql_type, float_argument_input));
    }
  }
}

ResultSetPtr build_row_for_empty_input(
    const std::vector<Analyzer::Expr*>& target_exprs_in,
    const QueryMemoryDescriptor& query_mem_desc,
    const ExecutorDeviceType device_type) {
  std::vector<std::shared_ptr<Analyzer::Expr>> target_exprs_owned_copies;
  std::vector<Analyzer::Expr*> target_exprs;
  for (const auto target_expr : target_exprs_in) {
    const auto target_expr_copy =
        std::dynamic_pointer_cast<Analyzer::AggExpr>(target_expr->deep_copy());
    CHECK(target_expr_copy);
    auto ti = target_expr->get_type_info();
    ti.set_notnull(false);
    target_expr_copy->set_type_info(ti);
    if (target_expr_copy->get_arg()) {
      auto arg_ti = target_expr_copy->get_arg()->get_type_info();
      arg_ti.set_notnull(false);
      target_expr_copy->get_arg()->set_type_info(arg_ti);
    }
    target_exprs_owned_copies.push_back(target_expr_copy);
    target_exprs.push_back(target_expr_copy.get());
  }
  std::vector<TargetInfo> target_infos;
  std::vector<int64_t> entry;
  fill_entries_for_empty_input(target_infos, entry, target_exprs, query_mem_desc);
  const auto executor = query_mem_desc.getExecutor();
  CHECK(executor);
  auto row_set_mem_owner = executor->getRowSetMemoryOwner();
  CHECK(row_set_mem_owner);
  auto rs = std::make_shared<ResultSet>(
      target_infos, device_type, query_mem_desc, row_set_mem_owner, executor);
  rs->allocateStorage();
  rs->fillOneEntry(entry);
  return rs;
}

}  // namespace

ResultSetPtr Executor::collectAllDeviceResults(
    ExecutionDispatch& execution_dispatch,
    const std::vector<Analyzer::Expr*>& target_exprs,
    const QueryMemoryDescriptor& query_mem_desc,
    const ExecutorDeviceType device_type,
    std::shared_ptr<RowSetMemoryOwner> row_set_mem_owner) {
  auto timer = DEBUG_TIMER(__func__);
  auto& result_per_device = execution_dispatch.getFragmentResults();
  if (result_per_device.empty() && query_mem_desc.getQueryDescriptionType() ==
                                       QueryDescriptionType::NonGroupedAggregate) {
    return build_row_for_empty_input(target_exprs, query_mem_desc, device_type);
  }
  const auto& ra_exe_unit = execution_dispatch.getExecutionUnit();
  if (use_speculative_top_n(ra_exe_unit, query_mem_desc)) {
    try {
      return reduceSpeculativeTopN(
          ra_exe_unit, result_per_device, row_set_mem_owner, query_mem_desc);
    } catch (const std::bad_alloc&) {
      throw SpeculativeTopNFailed("Failed during multi-device reduction.");
    }
  }
  const auto shard_count =
      device_type == ExecutorDeviceType::GPU
          ? GroupByAndAggregate::shard_count_for_top_groups(ra_exe_unit, *catalog_)
          : 0;

  if (shard_count && !result_per_device.empty()) {
    return collectAllDeviceShardedTopResults(execution_dispatch);
  }
  return reduceMultiDeviceResults(
      ra_exe_unit, result_per_device, row_set_mem_owner, query_mem_desc);
}

namespace {
/**
 * This functions uses the permutation indices in "top_permutation", and permutes
 * all group columns (if any) and aggregate columns into the output storage. In columnar
 * layout, since different columns are not consecutive in the memory, different columns
 * are copied back into the output storage separetely and through different memcpy
 * operations.
 *
 * output_row_index contains the current index of the output storage (input storage will
 * be appended to it), and the final output row index is returned.
 */
size_t permute_storage_columnar(const ResultSetStorage* input_storage,
                                const QueryMemoryDescriptor& input_query_mem_desc,
                                const ResultSetStorage* output_storage,
                                size_t output_row_index,
                                const QueryMemoryDescriptor& output_query_mem_desc,
                                const std::vector<uint32_t>& top_permutation) {
  const auto output_buffer = output_storage->getUnderlyingBuffer();
  const auto input_buffer = input_storage->getUnderlyingBuffer();
  for (const auto sorted_idx : top_permutation) {
    // permuting all group-columns in this result set into the final buffer:
    for (size_t group_idx = 0; group_idx < input_query_mem_desc.getKeyCount();
         group_idx++) {
      const auto input_column_ptr =
          input_buffer + input_query_mem_desc.getPrependedGroupColOffInBytes(group_idx) +
          sorted_idx * input_query_mem_desc.groupColWidth(group_idx);
      const auto output_column_ptr =
          output_buffer +
          output_query_mem_desc.getPrependedGroupColOffInBytes(group_idx) +
          output_row_index * output_query_mem_desc.groupColWidth(group_idx);
      memcpy(output_column_ptr,
             input_column_ptr,
             output_query_mem_desc.groupColWidth(group_idx));
    }
    // permuting all agg-columns in this result set into the final buffer:
    for (size_t slot_idx = 0; slot_idx < input_query_mem_desc.getSlotCount();
         slot_idx++) {
      const auto input_column_ptr =
          input_buffer + input_query_mem_desc.getColOffInBytes(slot_idx) +
          sorted_idx * input_query_mem_desc.getPaddedSlotWidthBytes(slot_idx);
      const auto output_column_ptr =
          output_buffer + output_query_mem_desc.getColOffInBytes(slot_idx) +
          output_row_index * output_query_mem_desc.getPaddedSlotWidthBytes(slot_idx);
      memcpy(output_column_ptr,
             input_column_ptr,
             output_query_mem_desc.getPaddedSlotWidthBytes(slot_idx));
    }
    ++output_row_index;
  }
  return output_row_index;
}

/**
 * This functions uses the permutation indices in "top_permutation", and permutes
 * all group columns (if any) and aggregate columns into the output storage. In row-wise,
 * since different columns are consecutive within the memory, it suffices to perform a
 * single memcpy operation and copy the whole row.
 *
 * output_row_index contains the current index of the output storage (input storage will
 * be appended to it), and the final output row index is returned.
 */
size_t permute_storage_row_wise(const ResultSetStorage* input_storage,
                                const ResultSetStorage* output_storage,
                                size_t output_row_index,
                                const QueryMemoryDescriptor& output_query_mem_desc,
                                const std::vector<uint32_t>& top_permutation) {
  const auto output_buffer = output_storage->getUnderlyingBuffer();
  const auto input_buffer = input_storage->getUnderlyingBuffer();
  for (const auto sorted_idx : top_permutation) {
    const auto row_ptr = input_buffer + sorted_idx * output_query_mem_desc.getRowSize();
    memcpy(output_buffer + output_row_index * output_query_mem_desc.getRowSize(),
           row_ptr,
           output_query_mem_desc.getRowSize());
    ++output_row_index;
  }
  return output_row_index;
}
}  // namespace

// Collect top results from each device, stitch them together and sort. Partial
// results from each device are guaranteed to be disjunct because we only go on
// this path when one of the columns involved is a shard key.
ResultSetPtr Executor::collectAllDeviceShardedTopResults(
    ExecutionDispatch& execution_dispatch) const {
  const auto& ra_exe_unit = execution_dispatch.getExecutionUnit();
  auto& result_per_device = execution_dispatch.getFragmentResults();
  const auto first_result_set = result_per_device.front().first;
  CHECK(first_result_set);
  auto top_query_mem_desc = first_result_set->getQueryMemDesc();
  CHECK(!top_query_mem_desc.hasInterleavedBinsOnGpu());
  const auto top_n = ra_exe_unit.sort_info.limit + ra_exe_unit.sort_info.offset;
  top_query_mem_desc.setEntryCount(0);
  for (auto& result : result_per_device) {
    const auto result_set = result.first;
    CHECK(result_set);
    result_set->sort(ra_exe_unit.sort_info.order_entries, top_n);
    size_t new_entry_cnt = top_query_mem_desc.getEntryCount() + result_set->rowCount();
    top_query_mem_desc.setEntryCount(new_entry_cnt);
  }
  auto top_result_set = std::make_shared<ResultSet>(first_result_set->getTargetInfos(),
                                                    first_result_set->getDeviceType(),
                                                    top_query_mem_desc,
                                                    first_result_set->getRowSetMemOwner(),
                                                    this);
  auto top_storage = top_result_set->allocateStorage();
  size_t top_output_row_idx{0};
  for (auto& result : result_per_device) {
    const auto result_set = result.first;
    CHECK(result_set);
    const auto& top_permutation = result_set->getPermutationBuffer();
    CHECK_LE(top_permutation.size(), top_n);
    if (top_query_mem_desc.didOutputColumnar()) {
      top_output_row_idx = permute_storage_columnar(result_set->getStorage(),
                                                    result_set->getQueryMemDesc(),
                                                    top_storage,
                                                    top_output_row_idx,
                                                    top_query_mem_desc,
                                                    top_permutation);
    } else {
      top_output_row_idx = permute_storage_row_wise(result_set->getStorage(),
                                                    top_storage,
                                                    top_output_row_idx,
                                                    top_query_mem_desc,
                                                    top_permutation);
    }
  }
  CHECK_EQ(top_output_row_idx, top_query_mem_desc.getEntryCount());
  return top_result_set;
}

std::unordered_map<int, const Analyzer::BinOper*> Executor::getInnerTabIdToJoinCond()
    const {
  std::unordered_map<int, const Analyzer::BinOper*> id_to_cond;
  const auto& join_info = plan_state_->join_info_;
  CHECK_EQ(join_info.equi_join_tautologies_.size(), join_info.join_hash_tables_.size());
  for (size_t i = 0; i < join_info.join_hash_tables_.size(); ++i) {
    int inner_table_id = join_info.join_hash_tables_[i]->getInnerTableId();
    id_to_cond.insert(
        std::make_pair(inner_table_id, join_info.equi_join_tautologies_[i].get()));
  }
  return id_to_cond;
}

namespace {

bool has_lazy_fetched_columns(const std::vector<ColumnLazyFetchInfo>& fetched_cols) {
  for (const auto& col : fetched_cols) {
    if (col.is_lazily_fetched) {
      return true;
    }
  }
  return false;
}

}  // namespace

template <typename THREAD_POOL>
void Executor::dispatchFragments(
    const std::function<void(const ExecutorDeviceType chosen_device_type,
                             int chosen_device_id,
                             const QueryCompilationDescriptor& query_comp_desc,
                             const QueryMemoryDescriptor& query_mem_desc,
                             const FragmentsList& frag_list,
                             const ExecutorDispatchMode kernel_dispatch_mode,
                             const int64_t rowid_lookup_key)> dispatch,
    const ExecutionDispatch& execution_dispatch,
    const std::vector<InputTableInfo>& table_infos,
    const ExecutionOptions& eo,
    const bool is_agg,
    const bool allow_single_frag_table_opt,
    const size_t context_count,
    const QueryCompilationDescriptor& query_comp_desc,
    const QueryMemoryDescriptor& query_mem_desc,
    QueryFragmentDescriptor& fragment_descriptor,
    std::unordered_set<int>& available_gpus,
    int& available_cpus) {
  auto clock_begin = timer_start();
  std::lock_guard<std::mutex> kernel_lock(kernel_mutex_);
  kernel_queue_time_ms_ += timer_stop(clock_begin);

  THREAD_POOL query_threads;
  const auto& ra_exe_unit = execution_dispatch.getExecutionUnit();
  CHECK(!ra_exe_unit.input_descs.empty());

  const auto device_type = query_comp_desc.getDeviceType();
  const bool uses_lazy_fetch =
      plan_state_->allow_lazy_fetch_ &&
      has_lazy_fetched_columns(getColLazyFetchInfo(ra_exe_unit.target_exprs));
  const bool use_multifrag_kernel = (device_type == ExecutorDeviceType::GPU) &&
                                    eo.allow_multifrag && (!uses_lazy_fetch || is_agg);

  const auto device_count = deviceCount(device_type);
  CHECK_GT(device_count, 0);

  fragment_descriptor.buildFragmentKernelMap(ra_exe_unit,
                                             execution_dispatch.getFragOffsets(),
                                             device_count,
                                             device_type,
                                             use_multifrag_kernel,
                                             g_inner_join_fragment_skipping,
                                             this);
  if (eo.with_watchdog && fragment_descriptor.shouldCheckWorkUnitWatchdog()) {
    checkWorkUnitWatchdog(ra_exe_unit, table_infos, *catalog_, device_type, device_count);
  }

  if (use_multifrag_kernel) {
    VLOG(1) << "Dispatching multifrag kernels";
    VLOG(1) << query_mem_desc.toString();

    // NB: We should never be on this path when the query is retried because of running
    // out of group by slots; also, for scan only queries on CPU we want the
    // high-granularity, fragment by fragment execution instead. For scan only queries on
    // GPU, we want the multifrag kernel path to save the overhead of allocating an output
    // buffer per fragment.
    auto multifrag_kernel_dispatch =
        [&query_threads, &dispatch, query_comp_desc, query_mem_desc](
            const int device_id,
            const FragmentsList& frag_list,
            const int64_t rowid_lookup_key) {
          query_threads.append(dispatch,
                               ExecutorDeviceType::GPU,
                               device_id,
                               query_comp_desc,
                               query_mem_desc,
                               frag_list,
                               ExecutorDispatchMode::MultifragmentKernel,
                               rowid_lookup_key);
        };
    fragment_descriptor.assignFragsToMultiDispatch(multifrag_kernel_dispatch);
  } else {
    VLOG(1) << "Dispatching kernel per fragment";
    VLOG(1) << query_mem_desc.toString();

    if (!ra_exe_unit.use_bump_allocator && allow_single_frag_table_opt &&
        (query_mem_desc.getQueryDescriptionType() == QueryDescriptionType::Projection) &&
        table_infos.size() == 1 && table_infos.front().table_id > 0) {
      const auto max_frag_size =
          table_infos.front().info.getFragmentNumTuplesUpperBound();
      if (max_frag_size < query_mem_desc.getEntryCount()) {
        LOG(INFO) << "Lowering scan limit from " << query_mem_desc.getEntryCount()
                  << " to match max fragment size " << max_frag_size
                  << " for kernel per fragment execution path.";
        throw CompilationRetryNewScanLimit(max_frag_size);
      }
    }

    size_t frag_list_idx{0};
    auto fragment_per_kernel_dispatch = [&query_threads,
                                         &dispatch,
                                         &frag_list_idx,
                                         &device_type,
                                         query_comp_desc,
                                         query_mem_desc](const int device_id,
                                                         const FragmentsList& frag_list,
                                                         const int64_t rowid_lookup_key) {
      if (!frag_list.size()) {
        return;
      }
      CHECK_GE(device_id, 0);

      query_threads.append(dispatch,
                           device_type,
                           device_id,
                           query_comp_desc,
                           query_mem_desc,
                           frag_list,
                           ExecutorDispatchMode::KernelPerFragment,
                           rowid_lookup_key);

      ++frag_list_idx;
    };

    fragment_descriptor.assignFragsToKernelDispatch(fragment_per_kernel_dispatch,
                                                    ra_exe_unit);
  }
  query_threads.join();
}

std::vector<size_t> Executor::getTableFragmentIndices(
    const RelAlgExecutionUnit& ra_exe_unit,
    const ExecutorDeviceType device_type,
    const size_t table_idx,
    const size_t outer_frag_idx,
    std::map<int, const TableFragments*>& selected_tables_fragments,
    const std::unordered_map<int, const Analyzer::BinOper*>&
        inner_table_id_to_join_condition) {
  const int table_id = ra_exe_unit.input_descs[table_idx].getTableId();
  auto table_frags_it = selected_tables_fragments.find(table_id);
  CHECK(table_frags_it != selected_tables_fragments.end());
  const auto& outer_input_desc = ra_exe_unit.input_descs[0];
  const auto outer_table_fragments_it =
      selected_tables_fragments.find(outer_input_desc.getTableId());
  const auto outer_table_fragments = outer_table_fragments_it->second;
  CHECK(outer_table_fragments_it != selected_tables_fragments.end());
  CHECK_LT(outer_frag_idx, outer_table_fragments->size());
  if (!table_idx) {
    return {outer_frag_idx};
  }
  const auto& outer_fragment_info = (*outer_table_fragments)[outer_frag_idx];
  auto& inner_frags = table_frags_it->second;
  CHECK_LT(size_t(1), ra_exe_unit.input_descs.size());
  std::vector<size_t> all_frag_ids;
  for (size_t inner_frag_idx = 0; inner_frag_idx < inner_frags->size();
       ++inner_frag_idx) {
    const auto& inner_frag_info = (*inner_frags)[inner_frag_idx];
    if (skipFragmentPair(outer_fragment_info,
                         inner_frag_info,
                         table_idx,
                         inner_table_id_to_join_condition,
                         ra_exe_unit,
                         device_type)) {
      continue;
    }
    all_frag_ids.push_back(inner_frag_idx);
  }
  return all_frag_ids;
}

// Returns true iff the join between two fragments cannot yield any results, per
// shard information. The pair can be skipped to avoid full broadcast.
bool Executor::skipFragmentPair(
    const Fragmenter_Namespace::FragmentInfo& outer_fragment_info,
    const Fragmenter_Namespace::FragmentInfo& inner_fragment_info,
    const int table_idx,
    const std::unordered_map<int, const Analyzer::BinOper*>&
        inner_table_id_to_join_condition,
    const RelAlgExecutionUnit& ra_exe_unit,
    const ExecutorDeviceType device_type) {
  if (device_type != ExecutorDeviceType::GPU) {
    return false;
  }
  CHECK(table_idx >= 0 &&
        static_cast<size_t>(table_idx) < ra_exe_unit.input_descs.size());
  const int inner_table_id = ra_exe_unit.input_descs[table_idx].getTableId();
  // Both tables need to be sharded the same way.
  if (outer_fragment_info.shard == -1 || inner_fragment_info.shard == -1 ||
      outer_fragment_info.shard == inner_fragment_info.shard) {
    return false;
  }
  const Analyzer::BinOper* join_condition{nullptr};
  if (ra_exe_unit.join_quals.empty()) {
    CHECK(!inner_table_id_to_join_condition.empty());
    auto condition_it = inner_table_id_to_join_condition.find(inner_table_id);
    CHECK(condition_it != inner_table_id_to_join_condition.end());
    join_condition = condition_it->second;
    CHECK(join_condition);
  } else {
    CHECK_EQ(plan_state_->join_info_.equi_join_tautologies_.size(),
             plan_state_->join_info_.join_hash_tables_.size());
    for (size_t i = 0; i < plan_state_->join_info_.join_hash_tables_.size(); ++i) {
      if (plan_state_->join_info_.join_hash_tables_[i]->getInnerTableRteIdx() ==
          table_idx) {
        CHECK(!join_condition);
        join_condition = plan_state_->join_info_.equi_join_tautologies_[i].get();
      }
    }
  }
  if (!join_condition) {
    return false;
  }
  // TODO(adb): support fragment skipping based on the overlaps operator
  if (join_condition->is_overlaps_oper()) {
    return false;
  }
  size_t shard_count{0};
  if (dynamic_cast<const Analyzer::ExpressionTuple*>(
          join_condition->get_left_operand())) {
    auto inner_outer_pairs =
        normalize_column_pairs(join_condition, *getCatalog(), getTemporaryTables());
    shard_count = BaselineJoinHashTable::getShardCountForCondition(
        join_condition, this, inner_outer_pairs);
  } else {
    shard_count = get_shard_count(join_condition, this);
  }
  if (shard_count && !ra_exe_unit.join_quals.empty()) {
    plan_state_->join_info_.sharded_range_table_indices_.emplace(table_idx);
  }
  return shard_count;
}

namespace {

const ColumnDescriptor* try_get_column_descriptor(const InputColDescriptor* col_desc,
                                                  const Catalog_Namespace::Catalog& cat) {
  const int table_id = col_desc->getScanDesc().getTableId();
  const int col_id = col_desc->getColId();
  return get_column_descriptor_maybe(
      col_id, table_id, cat, col_desc->getScanDesc().getNurgiTableDesc().get());
}

}  // namespace

std::map<size_t, std::vector<uint64_t>> get_table_id_to_frag_offsets(
    const std::vector<InputDescriptor>& input_descs,
    const std::map<int, const TableFragments*>& all_tables_fragments) {
  std::map<size_t, std::vector<uint64_t>> tab_id_to_frag_offsets;
  for (auto& desc : input_descs) {
    const auto fragments_it = all_tables_fragments.find(desc.getTableId());
    CHECK(fragments_it != all_tables_fragments.end());
    const auto& fragments = *fragments_it->second;
    std::vector<uint64_t> frag_offsets(fragments.size(), 0);
    for (size_t i = 0, off = 0; i < fragments.size(); ++i) {
      frag_offsets[i] = off;
      off += fragments[i].getNumTuples();
    }
    tab_id_to_frag_offsets.insert(std::make_pair(desc.getTableId(), frag_offsets));
  }
  return tab_id_to_frag_offsets;
}

std::pair<std::vector<std::vector<int64_t>>, std::vector<std::vector<uint64_t>>>
Executor::getRowCountAndOffsetForAllFrags(
    const RelAlgExecutionUnit& ra_exe_unit,
    const CartesianProduct<std::vector<std::vector<size_t>>>& frag_ids_crossjoin,
    const std::vector<InputDescriptor>& input_descs,
    const std::map<int, const TableFragments*>& all_tables_fragments) {
  std::vector<std::vector<int64_t>> all_num_rows;
  std::vector<std::vector<uint64_t>> all_frag_offsets;
  const auto tab_id_to_frag_offsets =
      get_table_id_to_frag_offsets(input_descs, all_tables_fragments);
  std::unordered_map<size_t, size_t> outer_id_to_num_row_idx;
  for (const auto& selected_frag_ids : frag_ids_crossjoin) {
    std::vector<int64_t> num_rows;
    std::vector<uint64_t> frag_offsets;
    if (!ra_exe_unit.union_all) {
      CHECK_EQ(selected_frag_ids.size(), input_descs.size());
    }
    for (size_t tab_idx = 0; tab_idx < input_descs.size(); ++tab_idx) {
      const auto frag_id = ra_exe_unit.union_all ? 0 : selected_frag_ids[tab_idx];
      const auto fragments_it =
          all_tables_fragments.find(input_descs[tab_idx].getTableId());
      CHECK(fragments_it != all_tables_fragments.end());
      const auto& fragments = *fragments_it->second;
      if (ra_exe_unit.join_quals.empty() || tab_idx == 0 ||
          plan_state_->join_info_.sharded_range_table_indices_.count(tab_idx)) {
        const auto& fragment = fragments[frag_id];
        num_rows.push_back(fragment.getNumTuples());
      } else {
        size_t total_row_count{0};
        for (const auto& fragment : fragments) {
          total_row_count += fragment.getNumTuples();
        }
        num_rows.push_back(total_row_count);
      }
      const auto frag_offsets_it =
          tab_id_to_frag_offsets.find(input_descs[tab_idx].getTableId());
      CHECK(frag_offsets_it != tab_id_to_frag_offsets.end());
      const auto& offsets = frag_offsets_it->second;
      CHECK_LT(frag_id, offsets.size());
      frag_offsets.push_back(offsets[frag_id]);
    }
    all_num_rows.push_back(num_rows);
    // Fragment offsets of outer table should be ONLY used by rowid for now.
    all_frag_offsets.push_back(frag_offsets);
  }
  return {all_num_rows, all_frag_offsets};
}

// Only fetch columns of hash-joined inner fact table whose fetch are not deferred from
// all the table fragments.
bool Executor::needFetchAllFragments(const InputColDescriptor& inner_col_desc,
                                     const RelAlgExecutionUnit& ra_exe_unit,
                                     const FragmentsList& selected_fragments) const {
  const auto& input_descs = ra_exe_unit.input_descs;
  const int nest_level = inner_col_desc.getScanDesc().getNestLevel();
  if (nest_level < 1 ||
      inner_col_desc.getScanDesc().getSourceType() != InputSourceType::TABLE ||
      ra_exe_unit.join_quals.empty() || input_descs.size() < 2 ||
      (ra_exe_unit.join_quals.empty() &&
       plan_state_->isLazyFetchColumn(inner_col_desc))) {
    return false;
  }
  const int table_id = inner_col_desc.getScanDesc().getTableId();
  CHECK_LT(static_cast<size_t>(nest_level), selected_fragments.size());
  CHECK_EQ(table_id, selected_fragments[nest_level].table_id);
  const auto& fragments = selected_fragments[nest_level].fragment_ids;
  return fragments.size() > 1;
}

std::ostream& operator<<(std::ostream& os, FetchResult const& fetch_result) {
  return os << "col_buffers" << shared::printContainer(fetch_result.col_buffers)
            << " num_rows" << shared::printContainer(fetch_result.num_rows)
            << " frag_offsets" << shared::printContainer(fetch_result.frag_offsets);
}

FetchResult Executor::fetchChunks(
    const ColumnFetcher& column_fetcher,
    const RelAlgExecutionUnit& ra_exe_unit,
    const int device_id,
    const Data_Namespace::MemoryLevel memory_level,
    const std::map<int, const TableFragments*>& all_tables_fragments,
    const FragmentsList& selected_fragments,
    const Catalog_Namespace::Catalog& cat,
    std::list<ChunkIter>& chunk_iterators,
    std::list<std::shared_ptr<Chunk_NS::Chunk>>& chunks) {
  auto timer = DEBUG_TIMER(__func__);
  INJECT_TIMER(fetchChunks);
  const auto& col_global_ids = ra_exe_unit.input_col_descs;
  std::vector<std::vector<size_t>> selected_fragments_crossjoin;
  std::vector<size_t> local_col_to_frag_pos;
  buildSelectedFragsMapping(selected_fragments_crossjoin,
                            local_col_to_frag_pos,
                            col_global_ids,
                            selected_fragments,
                            ra_exe_unit);

  CartesianProduct<std::vector<std::vector<size_t>>> frag_ids_crossjoin(
      selected_fragments_crossjoin);

  std::vector<std::vector<const int8_t*>> all_frag_col_buffers;
  std::vector<std::vector<int64_t>> all_num_rows;
  std::vector<std::vector<uint64_t>> all_frag_offsets;

  for (const auto& selected_frag_ids : frag_ids_crossjoin) {
    std::vector<const int8_t*> frag_col_buffers(
        plan_state_->global_to_local_col_ids_.size());
    for (const auto& col_id : col_global_ids) {
      // check whether the interrupt flag turns on (non kernel-time query interrupt)
      if ((g_enable_dynamic_watchdog || g_enable_runtime_query_interrupt) &&
          interrupted_.load()) {
        resetInterrupt();
        throw QueryExecutionError(ERR_INTERRUPTED);
      }
      CHECK(col_id);
      const int table_id = col_id->getScanDesc().getTableId();
      const auto cd = try_get_column_descriptor(col_id.get(), cat);
      if (cd && cd->isVirtualCol) {
        CHECK_EQ("rowid", cd->columnName);
        continue;
      }
      const auto fragments_it = all_tables_fragments.find(table_id);
      CHECK(fragments_it != all_tables_fragments.end());
      const auto fragments = fragments_it->second;
      auto it = plan_state_->global_to_local_col_ids_.find(*col_id);
      CHECK(it != plan_state_->global_to_local_col_ids_.end());
      CHECK_LT(static_cast<size_t>(it->second),
               plan_state_->global_to_local_col_ids_.size());
      const size_t frag_id = selected_frag_ids[local_col_to_frag_pos[it->second]];
      if (!fragments->size()) {
        return {};
      }
      CHECK_LT(frag_id, fragments->size());
      auto memory_level_for_column = memory_level;
      if (plan_state_->columns_to_fetch_.find(
              std::make_pair(col_id->getScanDesc().getTableId(), col_id->getColId())) ==
          plan_state_->columns_to_fetch_.end()) {
        memory_level_for_column = Data_Namespace::CPU_LEVEL;
      }
      if (col_id->getScanDesc().getSourceType() != InputSourceType::TABLE) {
        frag_col_buffers[it->second] = column_fetcher.getResultSetColumn(
            col_id.get(), memory_level_for_column, device_id);
      } else {
        if (needFetchAllFragments(*col_id, ra_exe_unit, selected_fragments)) {
          frag_col_buffers[it->second] =
              column_fetcher.getAllTableColumnFragments(table_id,
                                                        col_id->getColId(),
                                                        all_tables_fragments,
                                                        memory_level_for_column,
                                                        device_id);
        } else {
          frag_col_buffers[it->second] =
              column_fetcher.getOneTableColumnFragment(table_id,
                                                       frag_id,
                                                       col_id->getColId(),
                                                       all_tables_fragments,
                                                       chunks,
                                                       chunk_iterators,
                                                       memory_level_for_column,
                                                       device_id);
        }
      }
    }
    all_frag_col_buffers.push_back(frag_col_buffers);
  }
  std::tie(all_num_rows, all_frag_offsets) = getRowCountAndOffsetForAllFrags(
      ra_exe_unit, frag_ids_crossjoin, ra_exe_unit.input_descs, all_tables_fragments);
  return {all_frag_col_buffers, all_num_rows, all_frag_offsets};
}

// fetchChunks() is written under the assumption that multiple inputs implies a JOIN.
// This is written under the assumption that multiple inputs implies a UNION ALL.
FetchResult Executor::fetchUnionChunks(
    const ColumnFetcher& column_fetcher,
    const RelAlgExecutionUnit& ra_exe_unit,
    const int device_id,
    const Data_Namespace::MemoryLevel memory_level,
    const std::map<int, const TableFragments*>& all_tables_fragments,
    const FragmentsList& selected_fragments,
    const Catalog_Namespace::Catalog& cat,
    std::list<ChunkIter>& chunk_iterators,
    std::list<std::shared_ptr<Chunk_NS::Chunk>>& chunks) {
  auto timer = DEBUG_TIMER(__func__);
  INJECT_TIMER(fetchUnionChunks);

  std::vector<std::vector<const int8_t*>> all_frag_col_buffers;
  std::vector<std::vector<int64_t>> all_num_rows;
  std::vector<std::vector<uint64_t>> all_frag_offsets;

  CHECK(!selected_fragments.empty());
  CHECK_LE(2u, ra_exe_unit.input_descs.size());
  CHECK_LE(2u, ra_exe_unit.input_col_descs.size());
  using TableId = int;
  TableId const selected_table_id = selected_fragments.front().table_id;
  bool const input_descs_index =
      selected_table_id == ra_exe_unit.input_descs[1].getTableId();
  if (!input_descs_index) {
    CHECK_EQ(selected_table_id, ra_exe_unit.input_descs[0].getTableId());
  }
  bool const input_col_descs_index =
      selected_table_id ==
      (*std::next(ra_exe_unit.input_col_descs.begin()))->getScanDesc().getTableId();
  if (!input_col_descs_index) {
    CHECK_EQ(selected_table_id,
             ra_exe_unit.input_col_descs.front()->getScanDesc().getTableId());
  }
  VLOG(2) << "selected_fragments.size()=" << selected_fragments.size()
          << " selected_table_id=" << selected_table_id
          << " input_descs_index=" << int(input_descs_index)
          << " input_col_descs_index=" << int(input_col_descs_index)
          << " ra_exe_unit.input_descs="
          << shared::printContainer(ra_exe_unit.input_descs)
          << " ra_exe_unit.input_col_descs="
          << shared::printContainer(ra_exe_unit.input_col_descs);

  // Partition col_global_ids by table_id
  std::unordered_map<TableId, std::list<std::shared_ptr<const InputColDescriptor>>>
      table_id_to_input_col_descs;
  for (auto const& input_col_desc : ra_exe_unit.input_col_descs) {
    TableId const table_id = input_col_desc->getScanDesc().getTableId();
    table_id_to_input_col_descs[table_id].push_back(input_col_desc);
  }
  for (auto const& pair : table_id_to_input_col_descs) {
    std::vector<std::vector<size_t>> selected_fragments_crossjoin;
    std::vector<size_t> local_col_to_frag_pos;

    buildSelectedFragsMappingForUnion(selected_fragments_crossjoin,
                                      local_col_to_frag_pos,
                                      pair.second,
                                      selected_fragments,
                                      ra_exe_unit);

    CartesianProduct<std::vector<std::vector<size_t>>> frag_ids_crossjoin(
        selected_fragments_crossjoin);

    for (const auto& selected_frag_ids : frag_ids_crossjoin) {
      std::vector<const int8_t*> frag_col_buffers(
          plan_state_->global_to_local_col_ids_.size());
      for (const auto& col_id : pair.second) {
        CHECK(col_id);
        const int table_id = col_id->getScanDesc().getTableId();
        CHECK_EQ(table_id, pair.first);
        const auto cd = try_get_column_descriptor(col_id.get(), cat);
        if (cd && cd->isVirtualCol) {
          CHECK_EQ("rowid", cd->columnName);
          continue;
        }
        const auto fragments_it = all_tables_fragments.find(table_id);
        CHECK(fragments_it != all_tables_fragments.end());
        const auto fragments = fragments_it->second;
        auto it = plan_state_->global_to_local_col_ids_.find(*col_id);
        CHECK(it != plan_state_->global_to_local_col_ids_.end());
        CHECK_LT(static_cast<size_t>(it->second),
                 plan_state_->global_to_local_col_ids_.size());
        const size_t frag_id = ra_exe_unit.union_all
                                   ? 0
                                   : selected_frag_ids[local_col_to_frag_pos[it->second]];
        if (!fragments->size()) {
          return {};
        }
        CHECK_LT(frag_id, fragments->size());
        auto memory_level_for_column = memory_level;
        if (plan_state_->columns_to_fetch_.find(
                std::make_pair(col_id->getScanDesc().getTableId(), col_id->getColId())) ==
            plan_state_->columns_to_fetch_.end()) {
          memory_level_for_column = Data_Namespace::CPU_LEVEL;
        }
<<<<<<< HEAD
        if (col_id->getScanDesc().getSourceType() != InputSourceType::TABLE) {
          VLOG(2) << "it->second="
                  << it->second  // 1 1, 3 3, 5 5, 7 7, 0 0, 2 2, 4 4, 6 6
                  << " col_id->getScanDesc().getTableId()="
                  << col_id->getScanDesc().getTableId();
=======
        if (col_id->getScanDesc().getSourceType() == InputSourceType::RESULT) {
>>>>>>> a84b42d3
          frag_col_buffers[it->second] = column_fetcher.getResultSetColumn(
              col_id.get(), memory_level_for_column, device_id);
        } else {
          if (needFetchAllFragments(*col_id, ra_exe_unit, selected_fragments)) {
            frag_col_buffers[it->second] =
                column_fetcher.getAllTableColumnFragments(table_id,
                                                          col_id->getColId(),
                                                          all_tables_fragments,
                                                          memory_level_for_column,
                                                          device_id);
          } else {
            frag_col_buffers[it->second] =
                column_fetcher.getOneTableColumnFragment(table_id,
                                                         frag_id,
                                                         col_id->getColId(),
                                                         all_tables_fragments,
                                                         chunks,
                                                         chunk_iterators,
                                                         memory_level_for_column,
                                                         device_id);
          }
        }
      }
      all_frag_col_buffers.push_back(frag_col_buffers);
    }
    std::vector<std::vector<int64_t>> num_rows;
    std::vector<std::vector<uint64_t>> frag_offsets;
    std::tie(num_rows, frag_offsets) = getRowCountAndOffsetForAllFrags(
        ra_exe_unit, frag_ids_crossjoin, ra_exe_unit.input_descs, all_tables_fragments);
    all_num_rows.insert(all_num_rows.end(), num_rows.begin(), num_rows.end());
    all_frag_offsets.insert(
        all_frag_offsets.end(), frag_offsets.begin(), frag_offsets.end());
  }
  // UNION ALL hacks.
  VLOG(2) << "all_frag_col_buffers=" << shared::printContainer(all_frag_col_buffers);
  for (size_t i = 0; i < all_frag_col_buffers.front().size(); ++i) {
    all_frag_col_buffers[i & 1][i] = all_frag_col_buffers[i & 1][i ^ 1];
  }
  if (input_descs_index == input_col_descs_index) {
    std::swap(all_frag_col_buffers[0], all_frag_col_buffers[1]);
  }

  VLOG(2) << "all_frag_col_buffers=" << shared::printContainer(all_frag_col_buffers)
          << " all_num_rows=" << shared::printContainer(all_num_rows)
          << " all_frag_offsets=" << shared::printContainer(all_frag_offsets)
          << " input_col_descs_index=" << input_col_descs_index;
  return {{all_frag_col_buffers[input_descs_index]},
          {{all_num_rows[0][input_descs_index]}},
          {{all_frag_offsets[0][input_descs_index]}}};
}

std::vector<size_t> Executor::getFragmentCount(const FragmentsList& selected_fragments,
                                               const size_t scan_idx,
                                               const RelAlgExecutionUnit& ra_exe_unit) {
  if ((ra_exe_unit.input_descs.size() > size_t(2) || !ra_exe_unit.join_quals.empty()) &&
      scan_idx > 0 &&
      !plan_state_->join_info_.sharded_range_table_indices_.count(scan_idx) &&
      !selected_fragments[scan_idx].fragment_ids.empty()) {
    // Fetch all fragments
    return {size_t(0)};
  }

  return selected_fragments[scan_idx].fragment_ids;
}

void Executor::buildSelectedFragsMapping(
    std::vector<std::vector<size_t>>& selected_fragments_crossjoin,
    std::vector<size_t>& local_col_to_frag_pos,
    const std::list<std::shared_ptr<const InputColDescriptor>>& col_global_ids,
    const FragmentsList& selected_fragments,
    const RelAlgExecutionUnit& ra_exe_unit) {
  local_col_to_frag_pos.resize(plan_state_->global_to_local_col_ids_.size());
  size_t frag_pos{0};
  const auto& input_descs = ra_exe_unit.input_descs;
  for (size_t scan_idx = 0; scan_idx < input_descs.size(); ++scan_idx) {
    const int table_id = input_descs[scan_idx].getTableId();
    CHECK_EQ(selected_fragments[scan_idx].table_id, table_id);
    selected_fragments_crossjoin.push_back(
        getFragmentCount(selected_fragments, scan_idx, ra_exe_unit));
    for (const auto& col_id : col_global_ids) {
      CHECK(col_id);
      const auto& input_desc = col_id->getScanDesc();
      if (input_desc.getTableId() != table_id ||
          input_desc.getNestLevel() != static_cast<int>(scan_idx)) {
        continue;
      }
      auto it = plan_state_->global_to_local_col_ids_.find(*col_id);
      CHECK(it != plan_state_->global_to_local_col_ids_.end());
      CHECK_LT(static_cast<size_t>(it->second),
               plan_state_->global_to_local_col_ids_.size());
      local_col_to_frag_pos[it->second] = frag_pos;
    }
    ++frag_pos;
  }
}

void Executor::buildSelectedFragsMappingForUnion(
    std::vector<std::vector<size_t>>& selected_fragments_crossjoin,
    std::vector<size_t>& local_col_to_frag_pos,
    const std::list<std::shared_ptr<const InputColDescriptor>>& col_global_ids,
    const FragmentsList& selected_fragments,
    const RelAlgExecutionUnit& ra_exe_unit) {
  local_col_to_frag_pos.resize(plan_state_->global_to_local_col_ids_.size());
  size_t frag_pos{0};
  const auto& input_descs = ra_exe_unit.input_descs;
  for (size_t scan_idx = 0; scan_idx < input_descs.size(); ++scan_idx) {
    const int table_id = input_descs[scan_idx].getTableId();
    // selected_fragments here is from assignFragsToKernelDispatch
    // execution_kernel.fragments
    if (selected_fragments[0].table_id != table_id) {  // TODO 0
      continue;
    }
    // CHECK_EQ(selected_fragments[scan_idx].table_id, table_id);
    selected_fragments_crossjoin.push_back(
        // getFragmentCount(selected_fragments, scan_idx, ra_exe_unit));
        {size_t(1)});  // TODO
    for (const auto& col_id : col_global_ids) {
      CHECK(col_id);
      const auto& input_desc = col_id->getScanDesc();
      if (input_desc.getTableId() != table_id ||
          input_desc.getNestLevel() != static_cast<int>(scan_idx)) {
        continue;
      }
      auto it = plan_state_->global_to_local_col_ids_.find(*col_id);
      CHECK(it != plan_state_->global_to_local_col_ids_.end());
      CHECK_LT(static_cast<size_t>(it->second),
               plan_state_->global_to_local_col_ids_.size());
      local_col_to_frag_pos[it->second] = frag_pos;
    }
    ++frag_pos;
  }
}

namespace {

class OutVecOwner {
 public:
  OutVecOwner(const std::vector<int64_t*>& out_vec) : out_vec_(out_vec) {}
  ~OutVecOwner() {
    for (auto out : out_vec_) {
      delete[] out;
    }
  }

 private:
  std::vector<int64_t*> out_vec_;
};
}  // namespace

int32_t Executor::executePlanWithoutGroupBy(
    const RelAlgExecutionUnit& ra_exe_unit,
    const CompilationResult& compilation_result,
    const bool hoist_literals,
    ResultSetPtr& results,
    const std::vector<Analyzer::Expr*>& target_exprs,
    const ExecutorDeviceType device_type,
    std::vector<std::vector<const int8_t*>>& col_buffers,
    QueryExecutionContext* query_exe_context,
    const std::vector<std::vector<int64_t>>& num_rows,
    const std::vector<std::vector<uint64_t>>& frag_offsets,
    Data_Namespace::DataMgr* data_mgr,
    const int device_id,
    const uint32_t start_rowid,
    const uint32_t num_tables,
    RenderInfo* render_info) {
  INJECT_TIMER(executePlanWithoutGroupBy);
  auto timer = DEBUG_TIMER(__func__);
  CHECK(!results);
  if (col_buffers.empty()) {
    return 0;
  }

  RenderAllocatorMap* render_allocator_map_ptr = nullptr;
  if (render_info) {
    // TODO(adb): make sure that we either never get here in the CPU case, or if we do get
    // here, we are in non-insitu mode.
    CHECK(render_info->useCudaBuffers() || !render_info->isPotentialInSituRender())
        << "CUDA disabled rendering in the executePlanWithoutGroupBy query path is "
           "currently unsupported.";
    render_allocator_map_ptr = render_info->render_allocator_map_ptr.get();
  }

  int32_t error_code = device_type == ExecutorDeviceType::GPU ? 0 : start_rowid;
  std::vector<int64_t*> out_vec;
  const auto hoist_buf = serializeLiterals(compilation_result.literal_values, device_id);
  const auto join_hash_table_ptrs = getJoinHashTablePtrs(device_type, device_id);
  std::unique_ptr<OutVecOwner> output_memory_scope;
  if ((g_enable_dynamic_watchdog || g_enable_runtime_query_interrupt) &&
      interrupted_.load()) {
    resetInterrupt();
    throw QueryExecutionError(ERR_INTERRUPTED);
  }
  if (device_type == ExecutorDeviceType::CPU) {
    out_vec = query_exe_context->launchCpuCode(ra_exe_unit,
                                               compilation_result.native_functions,
                                               hoist_literals,
                                               hoist_buf,
                                               col_buffers,
                                               num_rows,
                                               frag_offsets,
                                               0,
                                               &error_code,
                                               num_tables,
                                               join_hash_table_ptrs);
    output_memory_scope.reset(new OutVecOwner(out_vec));
  } else {
    try {
      out_vec = query_exe_context->launchGpuCode(
          ra_exe_unit,
          compilation_result.native_functions,
          hoist_literals,
          hoist_buf,
          col_buffers,
          num_rows,
          frag_offsets,
          0,
          data_mgr,
          blockSize(),
          gridSize(),
          device_id,
          compilation_result.gpu_smem_context.getSharedMemorySize(),
          &error_code,
          num_tables,
          join_hash_table_ptrs,
          render_allocator_map_ptr);
      output_memory_scope.reset(new OutVecOwner(out_vec));
    } catch (const OutOfMemory&) {
      return ERR_OUT_OF_GPU_MEM;
    } catch (const std::exception& e) {
      LOG(FATAL) << "Error launching the GPU kernel: " << e.what();
    }
  }
  if (error_code == Executor::ERR_OVERFLOW_OR_UNDERFLOW ||
      error_code == Executor::ERR_DIV_BY_ZERO ||
      error_code == Executor::ERR_OUT_OF_TIME ||
      error_code == Executor::ERR_INTERRUPTED ||
      error_code == Executor::ERR_SINGLE_VALUE_FOUND_MULTIPLE_VALUES ||
      error_code == Executor::ERR_GEOS) {
    return error_code;
  }
  if (ra_exe_unit.estimator) {
    CHECK(!error_code);
    results =
        std::shared_ptr<ResultSet>(query_exe_context->estimator_result_set_.release());
    return 0;
  }
  std::vector<int64_t> reduced_outs;
  const auto num_frags = col_buffers.size();
  const size_t entry_count =
      device_type == ExecutorDeviceType::GPU
          ? (compilation_result.gpu_smem_context.isSharedMemoryUsed()
                 ? 1
                 : blockSize() * gridSize() * num_frags)
          : num_frags;
  if (size_t(1) == entry_count) {
    for (auto out : out_vec) {
      CHECK(out);
      reduced_outs.push_back(*out);
    }
  } else {
    size_t out_vec_idx = 0;

    for (const auto target_expr : target_exprs) {
      const auto agg_info = get_target_info(target_expr, g_bigint_count);
      CHECK(agg_info.is_agg);

      const int num_iterations = agg_info.sql_type.is_geometry()
                                     ? agg_info.sql_type.get_physical_coord_cols()
                                     : 1;

      for (int i = 0; i < num_iterations; i++) {
        int64_t val1;
        const bool float_argument_input = takes_float_argument(agg_info);
        if (is_distinct_target(agg_info)) {
          CHECK(agg_info.agg_kind == kCOUNT ||
                agg_info.agg_kind == kAPPROX_COUNT_DISTINCT);
          val1 = out_vec[out_vec_idx][0];
          error_code = 0;
        } else {
          const auto chosen_bytes = static_cast<size_t>(
              query_exe_context->query_mem_desc_.getPaddedSlotWidthBytes(out_vec_idx));
          std::tie(val1, error_code) = Executor::reduceResults(
              agg_info.agg_kind,
              agg_info.sql_type,
              query_exe_context->getAggInitValForIndex(out_vec_idx),
              float_argument_input ? sizeof(int32_t) : chosen_bytes,
              out_vec[out_vec_idx],
              entry_count,
              false,
              float_argument_input);
        }
        if (error_code) {
          break;
        }
        reduced_outs.push_back(val1);
        if (agg_info.agg_kind == kAVG ||
            (agg_info.agg_kind == kSAMPLE &&
             (agg_info.sql_type.is_varlen() || agg_info.sql_type.is_geometry()))) {
          const auto chosen_bytes = static_cast<size_t>(
              query_exe_context->query_mem_desc_.getPaddedSlotWidthBytes(out_vec_idx +
                                                                         1));
          int64_t val2;
          std::tie(val2, error_code) = Executor::reduceResults(
              agg_info.agg_kind == kAVG ? kCOUNT : agg_info.agg_kind,
              agg_info.sql_type,
              query_exe_context->getAggInitValForIndex(out_vec_idx + 1),
              float_argument_input ? sizeof(int32_t) : chosen_bytes,
              out_vec[out_vec_idx + 1],
              entry_count,
              false,
              false);
          if (error_code) {
            break;
          }
          reduced_outs.push_back(val2);
          ++out_vec_idx;
        }
        ++out_vec_idx;
      }
    }
  }

  if (error_code) {
    return error_code;
  }

  CHECK_EQ(size_t(1), query_exe_context->query_buffers_->result_sets_.size());
  auto rows_ptr = std::shared_ptr<ResultSet>(
      query_exe_context->query_buffers_->result_sets_[0].release());
  rows_ptr->fillOneEntry(reduced_outs);
  results = std::move(rows_ptr);
  return error_code;
}

namespace {

bool check_rows_less_than_needed(const ResultSetPtr& results, const size_t scan_limit) {
  CHECK(scan_limit);
  return results && results->rowCount() < scan_limit;
}

}  // namespace

int32_t Executor::executePlanWithGroupBy(
    const RelAlgExecutionUnit& ra_exe_unit,
    const CompilationResult& compilation_result,
    const bool hoist_literals,
    ResultSetPtr& results,
    const ExecutorDeviceType device_type,
    std::vector<std::vector<const int8_t*>>& col_buffers,
    const std::vector<size_t> outer_tab_frag_ids,
    QueryExecutionContext* query_exe_context,
    const std::vector<std::vector<int64_t>>& num_rows,
    const std::vector<std::vector<uint64_t>>& frag_offsets,
    Data_Namespace::DataMgr* data_mgr,
    const int device_id,
    const int outer_table_id,
    const int64_t scan_limit,
    const uint32_t start_rowid,
    const uint32_t num_tables,
    RenderInfo* render_info) {
  auto timer = DEBUG_TIMER(__func__);
  INJECT_TIMER(executePlanWithGroupBy);
  CHECK(!results);
  if (col_buffers.empty()) {
    return 0;
  }
  CHECK_NE(ra_exe_unit.groupby_exprs.size(), size_t(0));
  // TODO(alex):
  // 1. Optimize size (make keys more compact).
  // 2. Resize on overflow.
  // 3. Optimize runtime.
  auto hoist_buf = serializeLiterals(compilation_result.literal_values, device_id);
  int32_t error_code = device_type == ExecutorDeviceType::GPU ? 0 : start_rowid;
  const auto join_hash_table_ptrs = getJoinHashTablePtrs(device_type, device_id);
  if ((g_enable_dynamic_watchdog || g_enable_runtime_query_interrupt) &&
      interrupted_.load()) {
    return ERR_INTERRUPTED;
  }

  RenderAllocatorMap* render_allocator_map_ptr = nullptr;
  if (render_info && render_info->useCudaBuffers()) {
    render_allocator_map_ptr = render_info->render_allocator_map_ptr.get();
  }

  VLOG(2) << "bool(ra_exe_unit.union_all)=" << bool(ra_exe_unit.union_all)
          << " ra_exe_unit.input_descs="
          << shared::printContainer(ra_exe_unit.input_descs)
          << " ra_exe_unit.input_col_descs="
          << shared::printContainer(ra_exe_unit.input_col_descs)
          << " ra_exe_unit.scan_limit=" << ra_exe_unit.scan_limit
          << " num_rows=" << shared::printContainer(num_rows)
          << " frag_offsets=" << shared::printContainer(frag_offsets)
          << " query_exe_context->query_buffers_->num_rows_="
          << query_exe_context->query_buffers_->num_rows_
          << " query_exe_context->query_mem_desc_.getEntryCount()="
          << query_exe_context->query_mem_desc_.getEntryCount()
          << " device_id=" << device_id << " outer_table_id=" << outer_table_id
          << " scan_limit=" << scan_limit << " start_rowid=" << start_rowid
          << " num_tables=" << num_tables;

  RelAlgExecutionUnit ra_exe_unit_copy = ra_exe_unit;
  // For UNION ALL, filter out input_descs and input_col_descs that are not associated
  // with outer_table_id.
  if (ra_exe_unit_copy.union_all) {
    // Sort outer_table_id first, then pop the rest off of ra_exe_unit_copy.input_descs.
    std::stable_sort(ra_exe_unit_copy.input_descs.begin(),
                     ra_exe_unit_copy.input_descs.end(),
                     [outer_table_id](auto const& a, auto const& b) {
                       return a.getTableId() == outer_table_id &&
                              b.getTableId() != outer_table_id;
                     });
    while (!ra_exe_unit_copy.input_descs.empty() &&
           ra_exe_unit_copy.input_descs.back().getTableId() != outer_table_id) {
      ra_exe_unit_copy.input_descs.pop_back();
    }
    // Filter ra_exe_unit_copy.input_col_descs.
    ra_exe_unit_copy.input_col_descs.remove_if(
        [outer_table_id](auto const& input_col_desc) {
          return input_col_desc->getScanDesc().getTableId() != outer_table_id;
        });
    query_exe_context->query_mem_desc_.setEntryCount(ra_exe_unit_copy.scan_limit);
  }

  if (device_type == ExecutorDeviceType::CPU) {
    query_exe_context->launchCpuCode(
        ra_exe_unit_copy,
        compilation_result.native_functions,
        hoist_literals,
        hoist_buf,
        col_buffers,
        num_rows,
        frag_offsets,
        ra_exe_unit_copy.union_all ? ra_exe_unit_copy.scan_limit : scan_limit,
        &error_code,
        num_tables,
        join_hash_table_ptrs);
  } else {
    try {
      query_exe_context->launchGpuCode(
          ra_exe_unit_copy,
          compilation_result.native_functions,
          hoist_literals,
          hoist_buf,
          col_buffers,
          num_rows,
          frag_offsets,
          ra_exe_unit_copy.union_all ? ra_exe_unit_copy.scan_limit : scan_limit,
          data_mgr,
          blockSize(),
          gridSize(),
          device_id,
          compilation_result.gpu_smem_context.getSharedMemorySize(),
          &error_code,
          num_tables,
          join_hash_table_ptrs,
          render_allocator_map_ptr);
    } catch (const OutOfMemory&) {
      return ERR_OUT_OF_GPU_MEM;
    } catch (const OutOfRenderMemory&) {
      return ERR_OUT_OF_RENDER_MEM;
    } catch (const StreamingTopNNotSupportedInRenderQuery&) {
      return ERR_STREAMING_TOP_N_NOT_SUPPORTED_IN_RENDER_QUERY;
    } catch (const std::exception& e) {
      LOG(FATAL) << "Error launching the GPU kernel: " << e.what();
    }
  }

  if (error_code == Executor::ERR_OVERFLOW_OR_UNDERFLOW ||
      error_code == Executor::ERR_DIV_BY_ZERO ||
      error_code == Executor::ERR_OUT_OF_TIME ||
      error_code == Executor::ERR_INTERRUPTED ||
      error_code == Executor::ERR_SINGLE_VALUE_FOUND_MULTIPLE_VALUES ||
      error_code == Executor::ERR_GEOS) {
    return error_code;
  }

  if (error_code != Executor::ERR_OVERFLOW_OR_UNDERFLOW &&
      error_code != Executor::ERR_DIV_BY_ZERO && !render_allocator_map_ptr) {
    results = query_exe_context->getRowSet(ra_exe_unit_copy,
                                           query_exe_context->query_mem_desc_);
    CHECK(results);
    VLOG(2) << "results->rowCount()=" << results->rowCount();
    results->holdLiterals(hoist_buf);
  }
  if (error_code < 0 && render_allocator_map_ptr) {
    auto const adjusted_scan_limit =
        ra_exe_unit_copy.union_all ? ra_exe_unit_copy.scan_limit : scan_limit;
    // More rows passed the filter than available slots. We don't have a count to check,
    // so assume we met the limit if a scan limit is set
    if (adjusted_scan_limit != 0) {
      return 0;
    } else {
      return error_code;
    }
  }
  if (error_code && (!scan_limit || check_rows_less_than_needed(results, scan_limit))) {
    return error_code;  // unlucky, not enough results and we ran out of slots
  }

  return 0;
}

std::vector<int64_t> Executor::getJoinHashTablePtrs(const ExecutorDeviceType device_type,
                                                    const int device_id) {
  std::vector<int64_t> table_ptrs;
  const auto& join_hash_tables = plan_state_->join_info_.join_hash_tables_;
  for (auto hash_table : join_hash_tables) {
    if (!hash_table) {
      CHECK(table_ptrs.empty());
      return {};
    }
    table_ptrs.push_back(hash_table->getJoinHashBuffer(
        device_type, device_type == ExecutorDeviceType::GPU ? device_id : 0));
  }
  return table_ptrs;
}

void Executor::nukeOldState(const bool allow_lazy_fetch,
                            const std::vector<InputTableInfo>& query_infos,
                            const RelAlgExecutionUnit* ra_exe_unit) {
  kernel_queue_time_ms_ = 0;
  compilation_queue_time_ms_ = 0;
  const bool contains_left_deep_outer_join =
      ra_exe_unit && std::find_if(ra_exe_unit->join_quals.begin(),
                                  ra_exe_unit->join_quals.end(),
                                  [](const JoinCondition& join_condition) {
                                    return join_condition.type == JoinType::LEFT;
                                  }) != ra_exe_unit->join_quals.end();
  cgen_state_.reset(new CgenState(query_infos, contains_left_deep_outer_join));
  plan_state_.reset(
      new PlanState(allow_lazy_fetch && !contains_left_deep_outer_join, this));
}

void Executor::preloadFragOffsets(const std::vector<InputDescriptor>& input_descs,
                                  const std::vector<InputTableInfo>& query_infos) {
  const auto ld_count = input_descs.size();
  auto frag_off_ptr = get_arg_by_name(cgen_state_->row_func_, "frag_row_off");
  for (size_t i = 0; i < ld_count; ++i) {
    CHECK_LT(i, query_infos.size());
    const auto frag_count = query_infos[i].info.fragments.size();
    if (i > 0) {
      cgen_state_->frag_offsets_.push_back(nullptr);
    } else {
      if (frag_count > 1) {
        cgen_state_->frag_offsets_.push_back(
            cgen_state_->ir_builder_.CreateLoad(frag_off_ptr));
      } else {
        cgen_state_->frag_offsets_.push_back(nullptr);
      }
    }
  }
}

Executor::JoinHashTableOrError Executor::buildHashTableForQualifier(
    const std::shared_ptr<Analyzer::BinOper>& qual_bin_oper,
    const std::vector<InputTableInfo>& query_infos,
    const MemoryLevel memory_level,
    const JoinHashTableInterface::HashType preferred_hash_type,
    ColumnCacheMap& column_cache) {
  if (!g_enable_overlaps_hashjoin && qual_bin_oper->is_overlaps_oper()) {
    return {nullptr, "Overlaps hash join disabled, attempting to fall back to loop join"};
  }
  // check whether the interrupt flag turns on (non kernel-time query interrupt)
  if ((g_enable_dynamic_watchdog || g_enable_runtime_query_interrupt) &&
      interrupted_.load()) {
    resetInterrupt();
    throw QueryExecutionError(ERR_INTERRUPTED);
  }
  try {
    auto tbl =
        JoinHashTableInterface::getInstance(qual_bin_oper,
                                            query_infos,
                                            memory_level,
                                            preferred_hash_type,
                                            deviceCountForMemoryLevel(memory_level),
                                            column_cache,
                                            this);
    return {tbl, ""};
  } catch (const HashJoinFail& e) {
    return {nullptr, e.what()};
  }
}

int8_t Executor::warpSize() const {
  CHECK(catalog_);
  const auto cuda_mgr = catalog_->getDataMgr().getCudaMgr();
  CHECK(cuda_mgr);
  const auto& dev_props = cuda_mgr->getAllDeviceProperties();
  CHECK(!dev_props.empty());
  return dev_props.front().warpSize;
}

unsigned Executor::gridSize() const {
  CHECK(catalog_);
  const auto cuda_mgr = catalog_->getDataMgr().getCudaMgr();
  CHECK(cuda_mgr);
  return grid_size_x_ ? grid_size_x_ : 2 * cuda_mgr->getMinNumMPsForAllDevices();
}

unsigned Executor::numBlocksPerMP() const {
  CHECK(catalog_);
  const auto cuda_mgr = catalog_->getDataMgr().getCudaMgr();
  CHECK(cuda_mgr);
  return grid_size_x_ ? std::ceil(grid_size_x_ / cuda_mgr->getMinNumMPsForAllDevices())
                      : 2;
}

unsigned Executor::blockSize() const {
  CHECK(catalog_);
  const auto cuda_mgr = catalog_->getDataMgr().getCudaMgr();
  CHECK(cuda_mgr);
  const auto& dev_props = cuda_mgr->getAllDeviceProperties();
  return block_size_x_ ? block_size_x_ : dev_props.front().maxThreadsPerBlock;
}

int64_t Executor::deviceCycles(int milliseconds) const {
  CHECK(catalog_);
  const auto cuda_mgr = catalog_->getDataMgr().getCudaMgr();
  CHECK(cuda_mgr);
  const auto& dev_props = cuda_mgr->getAllDeviceProperties();
  return static_cast<int64_t>(dev_props.front().clockKhz) * milliseconds;
}

llvm::Value* Executor::castToFP(llvm::Value* val) {
  if (!val->getType()->isIntegerTy()) {
    return val;
  }

  auto val_width = static_cast<llvm::IntegerType*>(val->getType())->getBitWidth();
  llvm::Type* dest_ty{nullptr};
  switch (val_width) {
    case 32:
      dest_ty = llvm::Type::getFloatTy(cgen_state_->context_);
      break;
    case 64:
      dest_ty = llvm::Type::getDoubleTy(cgen_state_->context_);
      break;
    default:
      LOG(FATAL) << "Unsupported FP width: " << std::to_string(val_width);
  }
  return cgen_state_->ir_builder_.CreateSIToFP(val, dest_ty);
}

llvm::Value* Executor::castToIntPtrTyIn(llvm::Value* val, const size_t bitWidth) {
  CHECK(val->getType()->isPointerTy());

  const auto val_ptr_type = static_cast<llvm::PointerType*>(val->getType());
  const auto val_type = val_ptr_type->getElementType();
  size_t val_width = 0;
  if (val_type->isIntegerTy()) {
    val_width = val_type->getIntegerBitWidth();
  } else {
    if (val_type->isFloatTy()) {
      val_width = 32;
    } else {
      CHECK(val_type->isDoubleTy());
      val_width = 64;
    }
  }
  CHECK_LT(size_t(0), val_width);
  if (bitWidth == val_width) {
    return val;
  }
  return cgen_state_->ir_builder_.CreateBitCast(
      val, llvm::PointerType::get(get_int_type(bitWidth, cgen_state_->context_), 0));
}

#define EXECUTE_INCLUDE
#include "ArrayOps.cpp"
#include "DateAdd.cpp"
#include "StringFunctions.cpp"
#undef EXECUTE_INCLUDE

RelAlgExecutionUnit Executor::addDeletedColumn(const RelAlgExecutionUnit& ra_exe_unit,
                                               const CompilationOptions& co) {
  if (!co.add_delete_column) {
    return ra_exe_unit;
  }
  auto ra_exe_unit_with_deleted = ra_exe_unit;
  for (const auto& input_table : ra_exe_unit_with_deleted.input_descs) {
    if (input_table.getSourceType() != InputSourceType::TABLE) {
      continue;
    }
    const auto td = catalog_->getMetadataForTable(input_table.getTableId());
    CHECK(td);
    const auto deleted_cd = catalog_->getDeletedColumnIfRowsDeleted(td);
    if (!deleted_cd) {
      continue;
    }
    CHECK(deleted_cd->columnType.is_boolean());
    // check deleted column is not already present
    bool found = false;
    for (const auto& input_col : ra_exe_unit_with_deleted.input_col_descs) {
      if (input_col.get()->getColId() == deleted_cd->columnId &&
          input_col.get()->getScanDesc().getTableId() == deleted_cd->tableId &&
          input_col.get()->getScanDesc().getNestLevel() == input_table.getNestLevel()) {
        found = true;
      }
    }
    if (!found) {
      // add deleted column
      ra_exe_unit_with_deleted.input_col_descs.emplace_back(new InputColDescriptor(
          deleted_cd->columnId, deleted_cd->tableId, input_table.getNestLevel()));
    }
  }
  return ra_exe_unit_with_deleted;
}

namespace {
// Note(Wamsi): `get_hpt_overflow_underflow_safe_scaled_value` will return `true` for safe
// scaled epoch value and `false` for overflow/underflow values as the first argument of
// return type.
std::tuple<bool, int64_t, int64_t> get_hpt_overflow_underflow_safe_scaled_values(
    const int64_t chunk_min,
    const int64_t chunk_max,
    const SQLTypeInfo& lhs_type,
    const SQLTypeInfo& rhs_type) {
  const int32_t ldim = lhs_type.get_dimension();
  const int32_t rdim = rhs_type.get_dimension();
  CHECK(ldim != rdim);
  const auto scale = DateTimeUtils::get_timestamp_precision_scale(abs(rdim - ldim));
  if (ldim > rdim) {
    // LHS type precision is more than RHS col type. No chance of overflow/underflow.
    return {true, chunk_min / scale, chunk_max / scale};
  }

  int64_t upscaled_chunk_min;
  int64_t upscaled_chunk_max;

  if (__builtin_mul_overflow(chunk_min, scale, &upscaled_chunk_min) ||
      __builtin_mul_overflow(chunk_max, scale, &upscaled_chunk_max)) {
    return std::make_tuple(false, chunk_min, chunk_max);
  }

  return std::make_tuple(true, upscaled_chunk_min, upscaled_chunk_max);
}

}  // namespace

std::pair<bool, int64_t> Executor::skipFragment(
    const InputDescriptor& table_desc,
    const Fragmenter_Namespace::FragmentInfo& fragment,
    const std::list<std::shared_ptr<Analyzer::Expr>>& simple_quals,
    const std::vector<uint64_t>& frag_offsets,
    const size_t frag_idx) {
  const int table_id = table_desc.getTableId();
  for (const auto& simple_qual : simple_quals) {
    const auto comp_expr =
        std::dynamic_pointer_cast<const Analyzer::BinOper>(simple_qual);
    if (!comp_expr) {
      // is this possible?
      return {false, -1};
    }
    const auto lhs = comp_expr->get_left_operand();
    auto lhs_col = dynamic_cast<const Analyzer::ColumnVar*>(lhs);
    if (!lhs_col || !lhs_col->get_table_id() || lhs_col->get_rte_idx()) {
      // See if lhs is a simple cast that was allowed through normalize_simple_predicate
      auto lhs_uexpr = dynamic_cast<const Analyzer::UOper*>(lhs);
      if (lhs_uexpr) {
        CHECK(lhs_uexpr->get_optype() ==
              kCAST);  // We should have only been passed a cast expression
        lhs_col = dynamic_cast<const Analyzer::ColumnVar*>(lhs_uexpr->get_operand());
        if (!lhs_col || !lhs_col->get_table_id() || lhs_col->get_rte_idx()) {
          continue;
        }
      } else {
        continue;
      }
    }
    const auto rhs = comp_expr->get_right_operand();
    const auto rhs_const = dynamic_cast<const Analyzer::Constant*>(rhs);
    if (!rhs_const) {
      // is this possible?
      return {false, -1};
    }
    if (!lhs->get_type_info().is_integer() && !lhs->get_type_info().is_time()) {
      continue;
    }
    const int col_id = lhs_col->get_column_id();
    auto chunk_meta_it = fragment.getChunkMetadataMap().find(col_id);
    int64_t chunk_min{0};
    int64_t chunk_max{0};
    bool is_rowid{false};
    size_t start_rowid{0};
    if (chunk_meta_it == fragment.getChunkMetadataMap().end()) {
      auto cd = get_column_descriptor(col_id, table_id, *catalog_);
      if (cd->isVirtualCol) {
        CHECK(cd->columnName == "rowid");
        const auto& table_generation = getTableGeneration(table_id);
        start_rowid = table_generation.start_rowid;
        chunk_min = frag_offsets[frag_idx] + start_rowid;
        chunk_max = frag_offsets[frag_idx + 1] - 1 + start_rowid;
        is_rowid = true;
      }
    } else {
      const auto& chunk_type = lhs_col->get_type_info();
      chunk_min = extract_min_stat(chunk_meta_it->second->chunkStats, chunk_type);
      chunk_max = extract_max_stat(chunk_meta_it->second->chunkStats, chunk_type);
    }
    if (lhs->get_type_info().is_timestamp() &&
        (lhs_col->get_type_info().get_dimension() !=
         rhs_const->get_type_info().get_dimension()) &&
        (lhs_col->get_type_info().is_high_precision_timestamp() ||
         rhs_const->get_type_info().is_high_precision_timestamp())) {
      // If original timestamp lhs col has different precision,
      // column metadata holds value in original precision
      // therefore adjust rhs value to match lhs precision

      // Note(Wamsi): We adjust rhs const value instead of lhs value to not
      // artificially limit the lhs column range. RHS overflow/underflow is already
      // been validated in `TimeGM::get_overflow_underflow_safe_epoch`.
      bool is_valid;
      std::tie(is_valid, chunk_min, chunk_max) =
          get_hpt_overflow_underflow_safe_scaled_values(
              chunk_min, chunk_max, lhs_col->get_type_info(), rhs_const->get_type_info());
      if (!is_valid) {
        VLOG(4) << "Overflow/Underflow detecting in fragments skipping logic.\nChunk min "
                   "value: "
                << std::to_string(chunk_min)
                << "\nChunk max value: " << std::to_string(chunk_max)
                << "\nLHS col precision is: "
                << std::to_string(lhs_col->get_type_info().get_dimension())
                << "\nRHS precision is: "
                << std::to_string(rhs_const->get_type_info().get_dimension()) << ".";
        return {false, -1};
      }
    }
    CodeGenerator code_generator(this);
    const auto rhs_val = code_generator.codegenIntConst(rhs_const)->getSExtValue();

    switch (comp_expr->get_optype()) {
      case kGE:
        if (chunk_max < rhs_val) {
          return {true, -1};
        }
        break;
      case kGT:
        if (chunk_max <= rhs_val) {
          return {true, -1};
        }
        break;
      case kLE:
        if (chunk_min > rhs_val) {
          return {true, -1};
        }
        break;
      case kLT:
        if (chunk_min >= rhs_val) {
          return {true, -1};
        }
        break;
      case kEQ:
        if (chunk_min > rhs_val || chunk_max < rhs_val) {
          return {true, -1};
        } else if (is_rowid) {
          return {false, rhs_val - start_rowid};
        }
        break;
      default:
        break;
    }
  }
  return {false, -1};
}

/*
 *   The skipFragmentInnerJoins process all quals stored in the execution unit's
 * join_quals and gather all the ones that meet the "simple_qual" characteristics
 * (logical expressions with AND operations, etc.). It then uses the skipFragment function
 * to decide whether the fragment should be skipped or not. The fragment will be skipped
 * if at least one of these skipFragment calls return a true statment in its first value.
 *   - The code depends on skipFragment's output to have a meaningful (anything but -1)
 * second value only if its first value is "false".
 *   - It is assumed that {false, n  > -1} has higher priority than {true, -1},
 *     i.e., we only skip if none of the quals trigger the code to update the
 * rowid_lookup_key
 *   - Only AND operations are valid and considered:
 *     - `select * from t1,t2 where A and B and C`: A, B, and C are considered for causing
 * the skip
 *     - `select * from t1,t2 where (A or B) and C`: only C is considered
 *     - `select * from t1,t2 where A or B`: none are considered (no skipping).
 *   - NOTE: (re: intermediate projections) the following two queries are fundamentally
 * implemented differently, which cause the first one to skip correctly, but the second
 * one will not skip.
 *     -  e.g. #1, select * from t1 join t2 on (t1.i=t2.i) where (A and B); -- skips if
 * possible
 *     -  e.g. #2, select * from t1 join t2 on (t1.i=t2.i and A and B); -- intermediate
 * projection, no skipping
 */
std::pair<bool, int64_t> Executor::skipFragmentInnerJoins(
    const InputDescriptor& table_desc,
    const RelAlgExecutionUnit& ra_exe_unit,
    const Fragmenter_Namespace::FragmentInfo& fragment,
    const std::vector<uint64_t>& frag_offsets,
    const size_t frag_idx) {
  std::pair<bool, int64_t> skip_frag{false, -1};
  for (auto& inner_join : ra_exe_unit.join_quals) {
    if (inner_join.type != JoinType::INNER) {
      continue;
    }

    // extracting all the conjunctive simple_quals from the quals stored for the inner
    // join
    std::list<std::shared_ptr<Analyzer::Expr>> inner_join_simple_quals;
    for (auto& qual : inner_join.quals) {
      auto temp_qual = qual_to_conjunctive_form(qual);
      inner_join_simple_quals.insert(inner_join_simple_quals.begin(),
                                     temp_qual.simple_quals.begin(),
                                     temp_qual.simple_quals.end());
    }
    auto temp_skip_frag = skipFragment(
        table_desc, fragment, inner_join_simple_quals, frag_offsets, frag_idx);
    if (temp_skip_frag.second != -1) {
      skip_frag.second = temp_skip_frag.second;
      return skip_frag;
    } else {
      skip_frag.first = skip_frag.first || temp_skip_frag.first;
    }
  }
  return skip_frag;
}

AggregatedColRange Executor::computeColRangesCache(
    const std::unordered_set<PhysicalInput>& phys_inputs) {
  AggregatedColRange agg_col_range_cache;
  CHECK(catalog_);
  std::unordered_set<int> phys_table_ids;
  for (const auto& phys_input : phys_inputs) {
    phys_table_ids.insert(phys_input.table_id);
  }
  std::vector<InputTableInfo> query_infos;
  for (const int table_id : phys_table_ids) {
    query_infos.emplace_back(InputTableInfo{table_id, getTableInfo(table_id)});
  }
  for (const auto& phys_input : phys_inputs) {
    const auto cd =
        catalog_->getMetadataForColumn(phys_input.table_id, phys_input.col_id);
    CHECK(cd);
    if (ExpressionRange::typeSupportsRange(cd->columnType)) {
      const auto col_var = boost::make_unique<Analyzer::ColumnVar>(
          cd->columnType, phys_input.table_id, phys_input.col_id, 0);
      const auto col_range = getLeafColumnRange(col_var.get(), query_infos, this, false);
      agg_col_range_cache.setColRange(phys_input, col_range);
    }
  }
  return agg_col_range_cache;
}

StringDictionaryGenerations Executor::computeStringDictionaryGenerations(
    const std::unordered_set<PhysicalInput>& phys_inputs) {
  StringDictionaryGenerations string_dictionary_generations;
  CHECK(catalog_);
  for (const auto& phys_input : phys_inputs) {
    const auto cd =
        catalog_->getMetadataForColumn(phys_input.table_id, phys_input.col_id);
    CHECK(cd);
    const auto& col_ti =
        cd->columnType.is_array() ? cd->columnType.get_elem_type() : cd->columnType;
    if (col_ti.is_string() && col_ti.get_compression() == kENCODING_DICT) {
      const int dict_id = col_ti.get_comp_param();
      const auto dd = catalog_->getMetadataForDict(dict_id);
      CHECK(dd && dd->stringDict);
      string_dictionary_generations.setGeneration(dict_id,
                                                  dd->stringDict->storageEntryCount());
    }
  }
  return string_dictionary_generations;
}

TableGenerations Executor::computeTableGenerations(
    std::unordered_set<int> phys_table_ids) {
  TableGenerations table_generations;
  for (const int table_id : phys_table_ids) {
    const auto table_info = getTableInfo(table_id);
    table_generations.setGeneration(
        table_id, TableGeneration{table_info.getPhysicalNumTuples(), 0});
  }
  return table_generations;
}

void Executor::setupCaching(const std::unordered_set<PhysicalInput>& phys_inputs,
                            const std::unordered_set<int>& phys_table_ids) {
  CHECK(catalog_);
  row_set_mem_owner_ = std::make_shared<RowSetMemoryOwner>(Executor::getArenaBlockSize());
  agg_col_range_cache_ = computeColRangesCache(phys_inputs);
  string_dictionary_generations_ = computeStringDictionaryGenerations(phys_inputs);
  table_generations_ = computeTableGenerations(phys_table_ids);
}

mapd_shared_mutex& Executor::getSessionLock() {
  return executor_session_mutex_;
}

template <>
void Executor::setCurrentQuerySession(const std::string& query_session,
                                      mapd_unique_lock<mapd_shared_mutex>& write_lock) {
  if (current_query_session_ == "") {
    // only set the query session if it currently has an invalid session
    current_query_session_ = query_session;
  }
}

template <>
std::string& Executor::getCurrentQuerySession(
    mapd_shared_lock<mapd_shared_mutex>& read_lock) {
  return current_query_session_;
}

template <>
bool Executor::checkCurrentQuerySession(const std::string& candidate_query_session,
                                        mapd_shared_lock<mapd_shared_mutex>& read_lock) {
  // if current_query_session is equal to the candidate_query_session,
  // or it is empty session we consider
  return (current_query_session_ == candidate_query_session);
}

template <>
void Executor::invalidateQuerySession(mapd_unique_lock<mapd_shared_mutex>& write_lock) {
  current_query_session_ = "";
}

template <>
bool Executor::addToQuerySessionList(const std::string& query_session,
                                     mapd_unique_lock<mapd_shared_mutex>& write_lock) {
  return queries_interrupt_flag_.emplace(query_session, false).second;
}

template <>
bool Executor::removeFromQuerySessionList(
    const std::string& query_session,
    mapd_unique_lock<mapd_shared_mutex>& write_lock) {
  return queries_interrupt_flag_.erase(query_session);
}

template <>
void Executor::setQuerySessionAsInterrupted(
    const std::string& query_session,
    mapd_unique_lock<mapd_shared_mutex>& write_lock) {
  queries_interrupt_flag_[query_session] = true;
}

template <>
bool Executor::checkIsQuerySessionInterrupted(
    const std::string& query_session,
    mapd_shared_lock<mapd_shared_mutex>& read_lock) {
  auto flag_it = queries_interrupt_flag_.find(query_session);
  return flag_it != queries_interrupt_flag_.end() && flag_it->second;
}

void Executor::enableRuntimeQueryInterrupt(const unsigned interrupt_freq) const {
  // The only one scenario that we intentionally call this function is
  // to allow runtime query interrupt in QueryRunner for test cases.
  // Because test machine's default setting does not allow runtime query interrupt,
  // so we have to turn it on within test code if necessary.
  g_enable_runtime_query_interrupt = true;
  g_runtime_query_interrupt_frequency = interrupt_freq;
}

std::map<int, std::shared_ptr<Executor>> Executor::executors_;

std::atomic_flag Executor::execute_spin_lock_ = ATOMIC_FLAG_INIT;
std::string Executor::current_query_session_{""};
InterruptFlagMap Executor::queries_interrupt_flag_;
mapd_shared_mutex Executor::executor_session_mutex_;

mapd_shared_mutex Executor::execute_mutex_;
mapd_shared_mutex Executor::executors_cache_mutex_;

std::mutex Executor::compilation_mutex_;
std::mutex Executor::kernel_mutex_;<|MERGE_RESOLUTION|>--- conflicted
+++ resolved
@@ -2417,15 +2417,7 @@
             plan_state_->columns_to_fetch_.end()) {
           memory_level_for_column = Data_Namespace::CPU_LEVEL;
         }
-<<<<<<< HEAD
         if (col_id->getScanDesc().getSourceType() != InputSourceType::TABLE) {
-          VLOG(2) << "it->second="
-                  << it->second  // 1 1, 3 3, 5 5, 7 7, 0 0, 2 2, 4 4, 6 6
-                  << " col_id->getScanDesc().getTableId()="
-                  << col_id->getScanDesc().getTableId();
-=======
-        if (col_id->getScanDesc().getSourceType() == InputSourceType::RESULT) {
->>>>>>> a84b42d3
           frag_col_buffers[it->second] = column_fetcher.getResultSetColumn(
               col_id.get(), memory_level_for_column, device_id);
         } else {
