--- conflicted
+++ resolved
@@ -228,16 +228,10 @@
   outer_fragments_size_ = outer_fragments->size();
 
   const ColumnDescriptor* deleted_cd{nullptr};
-<<<<<<< HEAD
   if (outer_table_id > 0 &&
       outer_table_desc.getSourceType() != InputSourceType::NURGI_TABLE) {
-    // Intermediate tables will not have a table descriptor and will also not have deleted
-    // rows.
-=======
-  if (outer_table_id > 0) {
     // Intermediate tables will not have a table descriptor and will also not have
     // deleted rows.
->>>>>>> a84b42d3
     const auto& catalog = executor->getCatalog();
     const auto td = catalog->getMetadataForTable(outer_table_id);
     CHECK(td);
