/*
 * Copyright 2019 OmniSci, Inc.
 *
 * Licensed under the Apache License, Version 2.0 (the "License");
 * you may not use this file except in compliance with the License.
 * You may obtain a copy of the License at
 *
 *     http://www.apache.org/licenses/LICENSE-2.0
 *
 * Unless required by applicable law or agreed to in writing, software
 * distributed under the License is distributed on an "AS IS" BASIS,
 * WITHOUT WARRANTIES OR CONDITIONS OF ANY KIND, either express or implied.
 * See the License for the specific language governing permissions and
 * limitations under the License.
 */

#ifndef QUERY_RUNNER_H
#define QUERY_RUNNER_H

#include <fstream>
#include <memory>
#include <optional>
#include <string>

#include "Catalog/SessionInfo.h"
#include "Catalog/SysCatalog.h"
#include "Catalog/TableDescriptor.h"
#include "LeafAggregator.h"
#include "Nurgi/Nurgi.h"
#include "QueryEngine/BaselineJoinHashTable.h"
#include "QueryEngine/CompilationOptions.h"
#include "QueryEngine/JoinHashTable.h"
#include "QueryEngine/OverlapsJoinHashTable.h"
#include "QueryEngine/QueryDispatchQueue.h"
#include "ThriftHandler/QueryState.h"

using NurgiContext = Nurgi::Context;

namespace Catalog_Namespace {
class Catalog;
struct UserMetadata;
}  // namespace Catalog_Namespace

class ResultSet;
class ExecutionResult;

namespace Parser {
class CopyTableStmt;
}

using query_state::QueryStateProxy;

namespace Importer_NS {
class Loader;
}

class Calcite;

namespace QueryRunner {

class QueryRunner {
 public:
  static QueryRunner* init(const char* db_path,
                           const std::string& udf_filename = "",
                           const size_t max_gpu_mem = 0,  // use all available mem
                           const int reserved_gpu_mem = 256 << 20) {
    return QueryRunner::init(db_path,
                             std::string{OMNISCI_ROOT_USER},
                             "HyperInteractive",
                             std::string{OMNISCI_DEFAULT_DB},
                             {},
                             {},
                             udf_filename,
                             true,
                             max_gpu_mem,
                             reserved_gpu_mem);
  }

  static QueryRunner* init(const char* db_path,
                           const std::vector<LeafHostInfo>& string_servers,
                           const std::vector<LeafHostInfo>& leaf_servers) {
    return QueryRunner::init(db_path,
                             std::string{OMNISCI_ROOT_USER},
                             "HyperInteractive",
                             std::string{OMNISCI_DEFAULT_DB},
                             string_servers,
                             leaf_servers);
  }

  static QueryRunner* init(const char* db_path,
                           const std::string& user,
                           const std::string& pass,
                           const std::string& db_name,
                           const std::vector<LeafHostInfo>& string_servers,
                           const std::vector<LeafHostInfo>& leaf_servers,
                           const std::string& udf_filename = "",
                           bool uses_gpus = true,
                           const size_t max_gpu_mem = 0,  // use all available mem
                           const int reserved_gpu_mem = 256 << 20,
                           const bool create_user = false,
                           const bool create_db = false);

  static QueryRunner* init(std::unique_ptr<Catalog_Namespace::SessionInfo>& session) {
    qr_instance_.reset(new QueryRunner(std::move(session)));
    return qr_instance_.get();
  }

  static QueryRunner* get() {
    if (!qr_instance_) {
      throw std::runtime_error("QueryRunner must be initialized before calling get().");
    }
    return qr_instance_.get();
  }

  static void reset();

  std::shared_ptr<Catalog_Namespace::SessionInfo> getSession() const {
    return session_info_;
  }
  std::shared_ptr<Catalog_Namespace::Catalog> getCatalog() const;
  std::shared_ptr<Calcite> getCalcite() const;
  std::shared_ptr<Executor> getExecutor() const;

  bool gpusPresent() const;
  virtual void clearGpuMemory() const;
  virtual void clearCpuMemory() const;

  virtual void runDDLStatement(const std::string&);
  virtual std::shared_ptr<ResultSet> runSQL(const std::string& query_str,
                                            const ExecutorDeviceType device_type,
                                            const bool hoist_literals = true,
                                            const bool allow_loop_joins = true);
<<<<<<< HEAD
  virtual ExecutionResult runSelectQuery(const std::string& query_str,
                                         const ExecutorDeviceType device_type,
                                         const bool hoist_literals,
                                         const bool allow_loop_joins,
                                         const bool just_explain = false);
  virtual ExecutionResult runNurgiRelAlg(const std::string& nurgi_ra,
                                         NurgiContext* nurgi_context,
                                         const ExecutorDeviceType device_type,
                                         const bool allow_loop_joins,
                                         const bool just_explain = false);
=======
  virtual std::shared_ptr<ExecutionResult> runSelectQuery(
      const std::string& query_str,
      const ExecutorDeviceType device_type,
      const bool hoist_literals,
      const bool allow_loop_joins,
      const bool just_explain = false);
  virtual std::shared_ptr<ResultSet> runSQLWithAllowingInterrupt(
      const std::string& query_str,
      std::shared_ptr<Executor> executor,
      const std::string& session_id,
      const ExecutorDeviceType device_type,
      const unsigned interrupt_check_freq = 1000);
>>>>>>> a84b42d3
  virtual std::vector<std::shared_ptr<ResultSet>> runMultipleStatements(
      const std::string&,
      const ExecutorDeviceType);

  virtual void runImport(Parser::CopyTableStmt* import_stmt);
  virtual std::unique_ptr<Importer_NS::Loader> getLoader(const TableDescriptor* td) const;

  const std::shared_ptr<std::vector<int32_t>>& getCachedJoinHashTable(size_t idx);
  const std::shared_ptr<std::vector<int8_t>>& getCachedBaselineHashTable(size_t idx);
  size_t getEntryCntCachedBaselineHashTable(size_t idx);
  uint64_t getNumberOfCachedJoinHashTables();
  uint64_t getNumberOfCachedBaselineJoinHashTables();

  void resizeDispatchQueue(const size_t num_executors);

  QueryRunner(std::unique_ptr<Catalog_Namespace::SessionInfo> session);

  virtual ~QueryRunner() = default;

  static query_state::QueryStates query_states_;

  template <typename... Ts>
  static std::shared_ptr<query_state::QueryState> create_query_state(Ts&&... args) {
    return query_states_.create(std::forward<Ts>(args)...);
  }

 protected:
  QueryRunner(const char* db_path,
              const std::string& user,
              const std::string& pass,
              const std::string& db_name,
              const std::vector<LeafHostInfo>& string_servers,
              const std::vector<LeafHostInfo>& leaf_servers,
              const std::string& udf_filename,
              bool uses_gpus,
              const size_t max_gpu_mem,
              const int reserved_gpu_mem,
              const bool create_user,
              const bool create_db);

  static std::unique_ptr<QueryRunner> qr_instance_;

  std::shared_ptr<Catalog_Namespace::SessionInfo> session_info_;
  std::unique_ptr<QueryDispatchQueue> dispatch_queue_;
};

class ImportDriver : public QueryRunner {
 public:
  ImportDriver(std::shared_ptr<Catalog_Namespace::Catalog> cat,
               const Catalog_Namespace::UserMetadata& user,
               const ExecutorDeviceType dt = ExecutorDeviceType::GPU);

  void importGeoTable(const std::string& file_path,
                      const std::string& table_name,
                      const bool compression,
                      const bool create_table,
                      const bool explode_collections);
};

}  // namespace QueryRunner

#endif  // QUERY_RUNNER_H<|MERGE_RESOLUTION|>--- conflicted
+++ resolved
@@ -130,22 +130,16 @@
                                             const ExecutorDeviceType device_type,
                                             const bool hoist_literals = true,
                                             const bool allow_loop_joins = true);
-<<<<<<< HEAD
-  virtual ExecutionResult runSelectQuery(const std::string& query_str,
-                                         const ExecutorDeviceType device_type,
-                                         const bool hoist_literals,
-                                         const bool allow_loop_joins,
-                                         const bool just_explain = false);
-  virtual ExecutionResult runNurgiRelAlg(const std::string& nurgi_ra,
-                                         NurgiContext* nurgi_context,
-                                         const ExecutorDeviceType device_type,
-                                         const bool allow_loop_joins,
-                                         const bool just_explain = false);
-=======
   virtual std::shared_ptr<ExecutionResult> runSelectQuery(
       const std::string& query_str,
       const ExecutorDeviceType device_type,
       const bool hoist_literals,
+      const bool allow_loop_joins,
+      const bool just_explain = false);
+  virtual std::shared_ptr<ExecutionResult> runNurgiRelAlg(
+      const std::string& nurgi_ra,
+      NurgiContext* nurgi_context,
+      const ExecutorDeviceType device_type,
       const bool allow_loop_joins,
       const bool just_explain = false);
   virtual std::shared_ptr<ResultSet> runSQLWithAllowingInterrupt(
@@ -154,7 +148,6 @@
       const std::string& session_id,
       const ExecutorDeviceType device_type,
       const unsigned interrupt_check_freq = 1000);
->>>>>>> a84b42d3
   virtual std::vector<std::shared_ptr<ResultSet>> runMultipleStatements(
       const std::string&,
       const ExecutorDeviceType);
