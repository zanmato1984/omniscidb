--- conflicted
+++ resolved
@@ -357,7 +357,7 @@
                              true)
                    .plan_result;
   }
-  auto result = RelAlgExecutor(executor.get(), cat, query_ra, query_state)
+  auto result = RelAlgExecutor(executor.get(), cat, query_ra, nullptr, query_state)
                     .executeRelAlgQuery(co, eo, false, nullptr);
   return result.getRows();
 }
@@ -444,16 +444,10 @@
                                       false,
                                       true)
                             .plan_result;
-<<<<<<< HEAD
-  auto result = RelAlgExecutor(executor.get(), cat, query_ra, nullptr)
-                    .executeRelAlgQuery(co, eo, false, nullptr);
-  const auto& filter_push_down_requests = result.getPushedDownFilterInfo();
-=======
-  auto result =
-      std::make_shared<ExecutionResult>(RelAlgExecutor(executor.get(), cat, query_ra)
-                                            .executeRelAlgQuery(co, eo, false, nullptr));
+  auto result = std::make_shared<ExecutionResult>(
+      RelAlgExecutor(executor.get(), cat, query_ra, nullptr)
+          .executeRelAlgQuery(co, eo, false, nullptr));
   const auto& filter_push_down_requests = result->getPushedDownFilterInfo();
->>>>>>> a84b42d3
   if (!filter_push_down_requests.empty()) {
     std::vector<TFilterPushDownInfo> filter_push_down_info;
     for (const auto& req : filter_push_down_requests) {
@@ -485,14 +479,9 @@
                                        /*just_calcite_explain=*/false,
                                        eo.gpu_input_mem_limit_percent,
                                        eo.allow_runtime_query_interrupt};
-<<<<<<< HEAD
-    return RelAlgExecutor(executor.get(), cat, new_query_ra, nullptr)
-        .executeRelAlgQuery(co, eo_modified, false, nullptr);
-=======
     return std::make_shared<ExecutionResult>(
-        RelAlgExecutor(executor.get(), cat, new_query_ra)
+        RelAlgExecutor(executor.get(), cat, new_query_ra, nullptr)
             .executeRelAlgQuery(co, eo_modified, false, nullptr));
->>>>>>> a84b42d3
   } else {
     return result;
   }
@@ -521,63 +510,6 @@
 
   const auto& cat = session_info_->getCatalog();
 
-<<<<<<< HEAD
-  ExecutionOptions eo = {g_enable_columnar_output,
-                         true,
-                         just_explain,
-                         allow_loop_joins,
-                         false,
-                         false,
-                         false,
-                         false,
-                         10000,
-                         false,
-                         false,
-                         g_gpu_mem_limit_percent,
-                         false,
-                         1000};
-  auto calcite_mgr = cat.getCalciteMgr();
-  const auto query_ra = calcite_mgr
-                            ->process(query_state->createQueryStateProxy(),
-                                      pg_shim(query_str),
-                                      {},
-                                      true,
-                                      false,
-                                      false,
-                                      true)
-                            .plan_result;
-  return RelAlgExecutor(executor.get(), cat, query_ra, nullptr)
-      .executeRelAlgQuery(co, eo, false, nullptr);
-}
-
-ExecutionResult QueryRunner::runNurgiRelAlg(const std::string& nurgi_ra,
-                                            NurgiContext* nurgi_context,
-                                            const ExecutorDeviceType device_type,
-                                            const bool allow_loop_joins,
-                                            const bool just_explain) {
-  CHECK(session_info_);
-  const auto& cat = session_info_->getCatalog();
-  auto executor = Executor::getExecutor(cat.getCurrentDB().dbId);
-  CompilationOptions co = CompilationOptions::defaults(device_type);
-  co.opt_level = ExecutorOptLevel::LoopStrengthReduction;
-
-  ExecutionOptions eo = {g_enable_columnar_output,
-                         true,
-                         just_explain,
-                         allow_loop_joins,
-                         false,
-                         false,
-                         false,
-                         false,
-                         10000,
-                         false,
-                         false,
-                         g_gpu_mem_limit_percent,
-                         false,
-                         1000};
-  return RelAlgExecutor(executor.get(), cat, nurgi_ra, nurgi_context)
-      .executeRelAlgQuery(co, eo, false, nullptr);
-=======
   std::shared_ptr<ExecutionResult> result;
   auto query_launch_task =
       std::make_shared<QueryDispatchQueue::Task>([&cat,
@@ -616,7 +548,7 @@
                                             true)
                                   .plan_result;
         result = std::make_shared<ExecutionResult>(
-            RelAlgExecutor(executor.get(), cat, query_ra)
+            RelAlgExecutor(executor.get(), cat, query_ra, nullptr)
                 .executeRelAlgQuery(co, eo, false, nullptr));
       });
   CHECK(dispatch_queue_);
@@ -625,7 +557,37 @@
   result_future.get();
   CHECK(result);
   return result;
->>>>>>> a84b42d3
+}
+
+std::shared_ptr<ExecutionResult> QueryRunner::runNurgiRelAlg(
+    const std::string& nurgi_ra,
+    NurgiContext* nurgi_context,
+    const ExecutorDeviceType device_type,
+    const bool allow_loop_joins,
+    const bool just_explain) {
+  CHECK(session_info_);
+  const auto& cat = session_info_->getCatalog();
+  auto executor = Executor::getExecutor(cat.getCurrentDB().dbId);
+  CompilationOptions co = CompilationOptions::defaults(device_type);
+  co.opt_level = ExecutorOptLevel::LoopStrengthReduction;
+
+  ExecutionOptions eo = {g_enable_columnar_output,
+                         true,
+                         just_explain,
+                         allow_loop_joins,
+                         false,
+                         false,
+                         false,
+                         false,
+                         10000,
+                         false,
+                         false,
+                         g_gpu_mem_limit_percent,
+                         false,
+                         1000};
+  return std::make_shared<ExecutionResult>(
+      RelAlgExecutor(executor.get(), cat, nurgi_ra, nurgi_context)
+          .executeRelAlgQuery(co, eo, false, nullptr));
 }
 
 const std::shared_ptr<std::vector<int32_t>>& QueryRunner::getCachedJoinHashTable(
